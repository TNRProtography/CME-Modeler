// --- START OF FILE App.tsx ---

import React, { useState, useEffect, useCallback, useRef, useMemo } from 'react';
import SimulationCanvas from './components/SimulationCanvas';
import ControlsPanel from './components/ControlsPanel';
import CMEListPanel from './components/CMEListPanel';
import TimelineControls from './components/TimelineControls';
import PlanetLabel from './components/PlanetLabel';
import TutorialModal from './components/TutorialModal'; // This is the general tutorial modal
import LoadingOverlay from './components/LoadingOverlay';
import MediaViewerModal from './components/MediaViewerModal';
import { fetchCMEData } from './services/nasaService';
import { ProcessedCME, ViewMode, FocusTarget, TimeRange, PlanetLabelInfo, CMEFilter, SimulationCanvasHandle, InteractionMode, SubstormActivity, InterplanetaryShock } from './types';
import { SCENE_SCALE } from './constants'; // Import SCENE_SCALE for occlusion check

// Icon Imports
import SettingsIcon from './components/icons/SettingsIcon';
import ListIcon from './components/icons/ListIcon';
import MoveIcon from './components/icons/MoveIcon';
import SelectIcon from './components/icons/SelectIcon';
import GlobeIcon from './components/icons/GlobeIcon';
import CameraResetIcon from './components/icons/CameraResetIcon';
import { AuroraBadgeIcon, SolarBadgeIcon, ModelerBadgeIcon } from './components/icons/NavBadgeIcons';

// Dashboard and Banner Imports
import ForecastDashboard from './components/ForecastDashboard';
import SolarActivityDashboard from './components/SolarActivityDashboard';
import GlobalBanner from './components/GlobalBanner';
import InitialLoadingScreen from './components/InitialLoadingScreen';

// Modal Imports
import SettingsModal from './components/SettingsModal';
import FirstVisitTutorial from './components/FirstVisitTutorial';
import CmeModellerTutorial from './components/CmeModellerTutorial';
import ForecastModelsModal from './components/ForecastModelsModal';
import SolarSurferGame from './components/SolarSurferGame';
import ImpactGraphModal from './components/ImpactGraphModal'; // --- NEW: Import the graph modal ---
import { calculateStats, getPageViewStorageMode, loadPageViewStats, PageViewStats, recordPageView } from './utils/pageViews';
import {
  DEFAULT_FORECAST_VIEW_KEY,
  DEFAULT_MAIN_PAGE_KEY,
  getForecastViewFromSearch,
  getPageFromPathname,
  PAGE_PATHS,
  SETTINGS_PATH,
  TUTORIAL_PATH,
} from './utils/navigation';

const DownloadIcon: React.FC<{ className?: string }> = ({ className }) => (
    <svg xmlns="http://www.w3.org/2000/svg" className={className} fill="none" viewBox="0 0 24 24" stroke="currentColor" strokeWidth={1.5}>
        <path strokeLinecap="round" strokeLinejoin="round" d="M3 16.5v2.25A2.25 2.25 0 005.25 21h13.5A2.25 2.25 0 0021 18.75V16.5M16.5 12L12 16.5m0 0L7.5 12m4.5 4.5V3" />
    </svg>
);

const RefreshIcon: React.FC<{ className?: string }> = ({ className }) => (
    <svg xmlns="http://www.w3.org/2000/svg" viewBox="0 0 24 24" fill="none" stroke="currentColor" strokeWidth={1.8} className={className}>
        <path strokeLinecap="round" strokeLinejoin="round" d="M4 4v5h5M20 20v-5h-5" />
        <path strokeLinecap="round" strokeLinejoin="round" d="M4 9a7 7 0 0112-4.9M20 15a7 7 0 01-12 4.9" />
    </svg>
);

type ViewerMedia =
    | { type: 'image', url: string }
    | { type: 'video', url: string }
    | { type: 'animation', urls: string[] };

interface NavigationTarget {
  page: 'forecast' | 'solar-activity';
  elementId: string;
  expandId?: string;
}

interface IpsAlertData {
    shock: InterplanetaryShock;
    solarWind: {
        speed: string;
        bt: string;
        bz: string;
    };
}

// --- NEW: Type for impact graph data points ---
interface ImpactDataPoint {
    time: number;
    speed: number;
    density: number;
}


const NAVIGATION_TUTORIAL_KEY = 'hasSeenNavigationTutorial_v1';
const CME_TUTORIAL_KEY = 'hasSeenCmeTutorial_v1';
const APP_VERSION = 'V1.4';

const PAGE_PATHS: Record<'forecast' | 'solar-activity' | 'modeler', string> = {
  forecast: '/spot-the-aurora-forecast',
  'solar-activity': '/solar-dashboard',
  modeler: '/cme-visualization',
};

const SETTINGS_PATH = '/settings';
const TUTORIAL_PATH = '/tutorial';
const DEFAULT_MAIN_PAGE_KEY = 'sta_default_main_page';
const DEFAULT_FORECAST_VIEW_KEY = 'sta_default_forecast_view';

const getForecastViewFromSearch = (search: string): 'simple' | 'advanced' | null => {
  const params = new URLSearchParams(search);
  const viewParam = params.get('view');
  if (viewParam === 'advanced' || viewParam === 'simple') return viewParam;
  return null;
};

const getPageFromPathname = (pathname: string): 'forecast' | 'solar-activity' | 'modeler' | null => {
  if (pathname.startsWith(PAGE_PATHS['solar-activity'])) return 'solar-activity';
  if (pathname.startsWith(PAGE_PATHS['modeler'])) return 'modeler';
  if (pathname.startsWith(PAGE_PATHS['forecast'])) return 'forecast';
  return null;
};

const App: React.FC = () => {
  const getStoredMainPage = () => {
    const stored = localStorage.getItem(DEFAULT_MAIN_PAGE_KEY);
    return stored === 'solar-activity' || stored === 'modeler' ? stored : 'forecast';
  };

  const getStoredForecastView = () => {
    const stored = localStorage.getItem(DEFAULT_FORECAST_VIEW_KEY);
    return stored === 'advanced' ? 'advanced' : 'simple';
  };

  const [defaultMainPage, setDefaultMainPage] = useState<'forecast' | 'modeler' | 'solar-activity'>(() =>
    getStoredMainPage()
  );

  const [defaultForecastView, setDefaultForecastView] = useState<'simple' | 'advanced'>(() =>
    getStoredForecastView()
  );

  const [activePage, setActivePage] = useState<'forecast' | 'modeler' | 'solar-activity'>(
    () => getPageFromPathname(window.location.pathname) ?? getStoredMainPage()
  );
  const [cmeData, setCmeData] = useState<ProcessedCME[]>([]);
  const [isLoading, setIsLoading] = useState<boolean>(true);
  const [fetchError, setFetchError] = useState<string | null>(null);
  const [dataVersion, setDataVersion] = useState<number>(0);
  const [activeTimeRange, setActiveTimeRange] = useState<TimeRange>(TimeRange.D3);
  const [activeView, setActiveView] = useState<ViewMode>(ViewMode.TOP);
  const [activeFocus, setActiveFocus] = useState<FocusTarget | null>(FocusTarget.EARTH);
  const [currentlyModeledCMEId, setCurrentlyModeledCMEId] = useState<string | null>(null);
  const [selectedCMEForInfo, setSelectedCMEForInfo] = useState<ProcessedCME | null>(null);
  const [isControlsOpen, setIsControlsOpen] = useState(false);
  const [isCmeListOpen, setIsCmeListOpen] = useState(false);
  const [isTutorialOpen, setIsTutorialOpen] = useState(false);
  const [viewerMedia, setViewerMedia] = useState<ViewerMedia | null>(null);
  const [isSettingsOpen, setIsSettingsOpen] = useState(false);
  const [isFirstVisitTutorialOpen, setIsFirstVisitTutorialOpen] = useState(false);
  const [isCmeTutorialOpen, setIsCmeTutorialOpen] = useState(false);
  const [isForecastModelsModalOpen, setIsForecastModelsModalOpen] = useState(false);
  const [highlightedElementId, setHighlightedElementId] = useState<string | null>(null);
  const [navigationTarget, setNavigationTarget] = useState<NavigationTarget | null>(null);
  const [isGameOpen, setIsGameOpen] = useState(false);

  // --- NEW: State for the impact graph modal ---
  const [isImpactGraphOpen, setIsImpactGraphOpen] = useState(false);
  const [impactGraphData, setImpactGraphData] = useState<ImpactDataPoint[]>([]);

  const [showLabels, setShowLabels] = useState(true);
  const [showExtraPlanets, setShowExtraPlanets] = useState(true);
  const [showMoonL1, setShowMoonL1] = useState(false);
  const [showFluxRope, setShowFluxRope] = useState(false);
  const [cmeFilter, setCmeFilter] = useState<CMEFilter>(CMEFilter.ALL);
  const [timelineActive, setTimelineActive] = useState<boolean>(false);
  const [timelinePlaying, setTimelinePlaying] = useState<boolean>(false);
  const [timelineScrubberValue, setTimelineScrubberValue] = useState<number>(0);
  const [timelineSpeed, setTimelineSpeed] = useState<number>(5);
  const [timelineMinDate, setTimelineMinDate] = useState<number>(0);
  const [timelineMaxDate, setTimelineMaxDate] = useState<number>(0);
  const [planetLabelInfos, setPlanetLabelInfos] = useState<PlanetLabelInfo[]>([]);
  const [rendererDomElement, setRendererDomElement] = useState<HTMLCanvasElement | null>(null);
  const [threeCamera, setThreeCamera] = useState<any>(null);
  const clockRef = useRef<any>(null);
  const canvasRef = useRef<SimulationCanvasHandle>(null);
  const apiKey = import.meta.env.VITE_NASA_API_KEY || 'DEMO_KEY';
  const [latestXrayFlux, setLatestXrayFlux] = useState<number | null>(null);
  const [currentAuroraScore, setCurrentAuroraScore] = useState<number | null>(null);
  const [substormActivityStatus, setSubstormActivityStatus] = useState<SubstormActivity | null>(null);
  const [ipsAlertData, setIpsAlertData] = useState<IpsAlertData | null>(null);

  const [showIabBanner, setShowIabBanner] = useState(false);
  const [isIOSIab, setIsIOSIab] = useState(false);
  const [isAndroidIab, setIsAndroidIab] = useState(false);
  const deferredInstallPromptRef = useRef<any>(null);
  const CANONICAL_ORIGIN = 'https://www.spottheaurora.co.nz';

  const [isDashboardReady, setIsDashboardReady] = useState(false);
  const [isMinTimeElapsed, setIsMinTimeElapsed] = useState(false);
  const [isFadingOut, setIsFadingOut] = useState(false);
  const [showInitialLoader, setShowInitialLoader] = useState(true);
  const cmePageLoadedOnce = useRef(false);
  const lastMainPageRef = useRef<'forecast' | 'modeler' | 'solar-activity'>(activePage);
  const [forecastViewMode, setForecastViewMode] = useState<'simple' | 'advanced'>(() => {
    const viewFromSearch = getForecastViewFromSearch(window.location.search);
    if (viewFromSearch) return viewFromSearch;
    return getStoredForecastView();
  });
<<<<<<< HEAD
  const [pageViewStats, setPageViewStats] = useState<PageViewStats>(() => calculateStats());
  const [pageViewStorageMode] = useState<'server' | 'local'>(() => getPageViewStorageMode());
  const [manualRefreshKey, setManualRefreshKey] = useState(0);
  const [isRefreshing, setIsRefreshing] = useState(false);
=======
>>>>>>> 08ecf981

  const syncStateWithPath = useCallback(
    (path: string, replaceHistory = false) => {
      const url = new URL(path, window.location.origin);
      const mainPage = getPageFromPathname(url.pathname);
      const isSettingsPath = url.pathname === SETTINGS_PATH;
      const isTutorialPath = url.pathname === TUTORIAL_PATH;

      if (mainPage) {
        lastMainPageRef.current = mainPage;
        setActivePage(mainPage);
        if (mainPage === 'forecast') {
          const viewFromUrl = getForecastViewFromSearch(url.search);
          const targetView = viewFromUrl ?? defaultForecastView;
          setForecastViewMode(targetView);

          if (!viewFromUrl) {
            const updated = new URL(url.href);
            updated.searchParams.set('view', targetView);
            const updatedPath = updated.pathname + updated.search;
            const method: 'replaceState' | 'pushState' = replaceHistory ? 'replaceState' : 'pushState';
            if (updatedPath !== path) {
              window.history[method]({}, '', updatedPath);
            }
          }
        }
      } else if (!isSettingsPath && !isTutorialPath) {
        const fallbackPath =
          lastMainPageRef.current === 'forecast'
            ? `${PAGE_PATHS.forecast}?view=${forecastViewMode}`
            : PAGE_PATHS[lastMainPageRef.current] ?? PAGE_PATHS.forecast;
        if (path !== fallbackPath) {
          const method: 'replaceState' | 'pushState' = replaceHistory ? 'replaceState' : 'pushState';
          window.history[method]({}, '', fallbackPath);
        }
        lastMainPageRef.current = getPageFromPathname(fallbackPath) ?? lastMainPageRef.current;
        setActivePage(lastMainPageRef.current);
      } else {
        setActivePage(lastMainPageRef.current);
      }

      setIsSettingsOpen(isSettingsPath);
      setIsTutorialOpen(isTutorialPath);
    },
    [defaultForecastView, forecastViewMode]
  );

  const navigateToPath = useCallback(
    (path: string, replaceHistory = false) => {
      const method: 'replaceState' | 'pushState' = replaceHistory ? 'replaceState' : 'pushState';
      const currentPath = window.location.pathname + window.location.search;
      if (currentPath !== path) {
        window.history[method]({}, '', path);
      }
      syncStateWithPath(path, true);
    },
    [syncStateWithPath]
  );

  const navigateToPage = useCallback(
    (page: 'forecast' | 'solar-activity' | 'modeler', replaceHistory = false) => {
      if (page === 'forecast') {
        const url = new URL(window.location.href);
        url.pathname = PAGE_PATHS.forecast;
        url.search = '';
        url.searchParams.set('view', forecastViewMode);
        navigateToPath(url.pathname + url.search, replaceHistory);
        return;
      }

      navigateToPath(PAGE_PATHS[page], replaceHistory);
    },
    [forecastViewMode, navigateToPath]
  );

  useEffect(() => {
    syncStateWithPath(window.location.href, true);
    const onPopState = () => syncStateWithPath(window.location.href, true);
    window.addEventListener('popstate', onPopState);
    return () => window.removeEventListener('popstate', onPopState);
  }, [syncStateWithPath]);

  useEffect(() => {
    lastMainPageRef.current = activePage;
  }, [activePage]);
<<<<<<< HEAD

  useEffect(() => {
    let isCancelled = false;
    loadPageViewStats().then(stats => {
      if (!isCancelled) setPageViewStats(stats);
    });
    return () => { isCancelled = true; };
  }, []);

  useEffect(() => {
    let isCancelled = false;
    recordPageView().then(stats => {
      if (!isCancelled) setPageViewStats(stats);
    });
    return () => { isCancelled = true; };
  }, [activePage]);
=======
>>>>>>> 08ecf981

  useEffect(() => {
    const ua = navigator.userAgent || '';
    const isFB = /(FBAN|FBAV|FB_IAB|FBIOS|FBAN\/Messenger)/i.test(ua);
    const isIG = /Instagram/i.test(ua);
    const inIAB = isFB || isIG;
    const isIOS = /iPad|iPhone|iPod/i.test(ua);
    const isAndroid = /Android/i.test(ua);

    if (inIAB) {
      setShowIabBanner(true);
      setIsIOSIab(isIOS);
      setIsAndroidIab(isAndroid);
    }

    const onBip = (e: any) => {
      if (inIAB) {
        e.preventDefault();
        return;
      }
      e.preventDefault();
      deferredInstallPromptRef.current = e;
      (window as any).spotTheAuroraCanInstall = true;
    };

    window.addEventListener('beforeinstallprompt', onBip);
    return () => window.removeEventListener('beforeinstallprompt', onBip);
  }, []);

  const handleIabOpenInBrowser = useCallback(() => {
    const here = new URL(window.location.href);
    const target =
      here.origin === CANONICAL_ORIGIN
        ? here.href
        : CANONICAL_ORIGIN + here.pathname + here.search + here.hash;

    if (isAndroidIab) {
      const intent = `intent://${location.host}${location.pathname}${location.search}#Intent;scheme=https;package=com.android.chrome;end`;
      window.location.href = intent;
      setTimeout(() => window.open(target, '_blank', 'noopener,noreferrer'), 400);
    } else {
      window.open(target, '_blank', 'noopener,noreferrer');
    }
  }, [isAndroidIab]);

  const handleIabCopyLink = useCallback(async () => {
    const url = window.location.href.split('#')[0];
    try {
      await navigator.clipboard.writeText(url);
      alert('Link copied. Open it in your browser to install.');
    } catch {
      prompt('Copy this URL:', url);
    }
  }, []);

  useEffect(() => {
    setTimeout(() => setIsMinTimeElapsed(true), 3500);

    const hasSeenTutorial = localStorage.getItem(NAVIGATION_TUTORIAL_KEY);
    if (!hasSeenTutorial) {
      setIsFirstVisitTutorialOpen(true);
    }
    if (!clockRef.current && (window as any).THREE) {
      clockRef.current = new (window as any).THREE.Clock();
    }
  }, []);
  
  useEffect(() => {
    if (isDashboardReady && isMinTimeElapsed) {
      setIsFadingOut(true);
      setTimeout(() => setShowInitialLoader(false), 500);
    }
  }, [isDashboardReady, isMinTimeElapsed]);

  useEffect(() => {
    if (activePage === 'modeler' && !isLoading) {
      const hasSeenCmeTutorial = localStorage.getItem(CME_TUTORIAL_KEY);
      if (!hasSeenCmeTutorial) {
        setTimeout(() => setIsCmeTutorialOpen(true), 200);
      }
    }
  }, [activePage, isLoading]);

  useEffect(() => {
    if (navigationTarget) {
      navigateToPage(navigationTarget.page);
      const scrollTimer = setTimeout(() => {
        const element = document.getElementById(navigationTarget.elementId);
        if (element) {
          element.scrollIntoView({ behavior: 'smooth', block: 'center' });
        }
        setNavigationTarget(null);
      }, 100);
      return () => clearTimeout(scrollTimer);
    }
  }, [navigateToPage, navigationTarget]);
  
  const handleCloseFirstVisitTutorial = useCallback(() => {
    localStorage.setItem(NAVIGATION_TUTORIAL_KEY, 'true');
    setIsFirstVisitTutorialOpen(false);
    setHighlightedElementId(null);
    if (window.location.pathname === TUTORIAL_PATH) {
      navigateToPage(lastMainPageRef.current);
    }
  }, [navigateToPage]);

  const handleCloseCmeTutorial = useCallback(() => {
    localStorage.setItem(CME_TUTORIAL_KEY, 'true');
    setIsCmeTutorialOpen(false);
    setHighlightedElementId(null);
  }, []);

  const handleTutorialStepChange = useCallback((id: string | null) => {
    setHighlightedElementId(id);
  }, []);

  const handleForecastViewChange = useCallback(
    (mode: 'simple' | 'advanced') => {
      setForecastViewMode(mode);
      const url = new URL(window.location.href);
      url.pathname = PAGE_PATHS.forecast;
      url.search = '';
      url.searchParams.set('view', mode);
      navigateToPath(url.pathname + url.search);
    },
    [navigateToPath]
  );

  const handleDefaultMainPageChange = useCallback((page: 'forecast' | 'solar-activity' | 'modeler') => {
    setDefaultMainPage(page);
    localStorage.setItem(DEFAULT_MAIN_PAGE_KEY, page);
  }, []);
<<<<<<< HEAD
=======

  const handleDefaultForecastViewChange = useCallback((view: 'simple' | 'advanced') => {
    setDefaultForecastView(view);
    localStorage.setItem(DEFAULT_FORECAST_VIEW_KEY, view);
  }, []);

  const handleOpenSettings = useCallback(() => {
    navigateToPath(SETTINGS_PATH);
  }, [navigateToPath]);

  const handleCloseSettings = useCallback(() => {
    setIsSettingsOpen(false);
    navigateToPage(lastMainPageRef.current);
  }, [navigateToPage]);

  const handleOpenTutorial = useCallback(() => {
    navigateToPath(TUTORIAL_PATH);
    setIsTutorialOpen(true);
  }, [navigateToPath]);

  const handleCloseTutorial = useCallback(() => {
    setIsTutorialOpen(false);
    if (window.location.pathname === TUTORIAL_PATH) {
      navigateToPage(lastMainPageRef.current);
    }
  }, [navigateToPage]);

  const handleShowTutorial = useCallback(() => {
    setIsFirstVisitTutorialOpen(true);
    navigateToPath(TUTORIAL_PATH);
  }, [navigateToPath]);
>>>>>>> 08ecf981

  const handleDefaultForecastViewChange = useCallback((view: 'simple' | 'advanced') => {
    setDefaultForecastView(view);
    localStorage.setItem(DEFAULT_FORECAST_VIEW_KEY, view);
  }, []);

  const handleOpenSettings = useCallback(() => {
    navigateToPath(SETTINGS_PATH);
  }, [navigateToPath]);

  const handleCloseSettings = useCallback(() => {
    setIsSettingsOpen(false);
    navigateToPage(lastMainPageRef.current);
  }, [navigateToPage]);

  const handleOpenTutorial = useCallback(() => {
    navigateToPath(TUTORIAL_PATH);
    setIsTutorialOpen(true);
  }, [navigateToPath]);

  const handleCloseTutorial = useCallback(() => {
    setIsTutorialOpen(false);
    if (window.location.pathname === TUTORIAL_PATH) {
      navigateToPage(lastMainPageRef.current);
    }
  }, [navigateToPage]);

  const getClockElapsedTime = useCallback(() => (clockRef.current ? clockRef.current.getElapsedTime() : 0), []);
  const resetClock = useCallback(() => { if (clockRef.current) { clockRef.current.stop(); clockRef.current.start(); } }, []);

  const loadCMEData = useCallback(async (days: TimeRange, options: { silent?: boolean } = {}) => {
    const { silent = false } = options;
    if (!silent) {
      setIsLoading(true);
      setCurrentlyModeledCMEId(null);
      setSelectedCMEForInfo(null);
      setTimelineActive(false);
      setTimelinePlaying(false);
      setTimelineScrubberValue(0);
      resetClock();
    }
    setFetchError(null);
    setDataVersion((v: number) => v + 1);
    try {
      const data = await fetchCMEData(days, apiKey);
      setCmeData(data);
      if (data.length > 0) {
        const endDate = new Date();
        const futureDate = new Date();
        futureDate.setDate(endDate.getDate() + 3);
        const earliestCMEStartTime = data.reduce((min: number, cme: ProcessedCME) => Math.min(min, cme.startTime.getTime()), Date.now());
        const startDate = new Date();
        startDate.setDate(endDate.getDate() - days);
        setTimelineMinDate(Math.min(startDate.getTime(), earliestCMEStartTime));
        setTimelineMaxDate(futureDate.getTime());
      } else {
        setTimelineMinDate(0);
        setTimelineMaxDate(0);
      }
    } catch (err) {
      console.error(err);
      if (err instanceof Error && err.message.includes('429')) {
        setFetchError('NASA API rate limit exceeded. Please wait a moment and try again.');
      } else {
        setFetchError((err as Error).message || "Unknown error fetching data.");
      }
      setCmeData([]);
    } finally {
      if (!silent) {
        setIsLoading(false);
      }
    }
  }, [resetClock, apiKey]);

  const handleRefreshAppData = useCallback(async () => {
    setIsRefreshing(true);
    setManualRefreshKey((v) => v + 1);
    await Promise.allSettled([
      loadCMEData(activeTimeRange, { silent: true }),
    ]);
    setIsRefreshing(false);
  }, [activeTimeRange, loadCMEData]);

  const handleShowTutorial = useCallback(() => {
    setIsFirstVisitTutorialOpen(true);
    navigateToPath(TUTORIAL_PATH);
  }, [navigateToPath]);

  useEffect(() => {
    if (activePage !== 'modeler') return;

    const ensureInitialLoad = async () => {
      if (!cmePageLoadedOnce.current) {
        await loadCMEData(activeTimeRange);
        cmePageLoadedOnce.current = true;
      }
    };

    ensureInitialLoad();
    const interval = setInterval(() => {
      if (cmePageLoadedOnce.current) {
        loadCMEData(activeTimeRange, { silent: true });
      }
<<<<<<< HEAD
    }, 60 * 60 * 1000);
=======
    }, 30 * 1000);
>>>>>>> 08ecf981

    return () => clearInterval(interval);
  }, [activePage, activeTimeRange, loadCMEData]);

  const handleTimeRangeChange = (range: TimeRange) => {
      setActiveTimeRange(range);
      loadCMEData(range);
  };

  const filteredCmes = useMemo(() => { if (cmeFilter === CMEFilter.ALL) return cmeData; return cmeData.filter((cme: ProcessedCME) => cmeFilter === CMEFilter.EARTH_DIRECTED ? cme.isEarthDirected : !cme.isEarthDirected); }, [cmeData, cmeFilter]);
  
  const cmesToRender = useMemo(() => {
    if (currentlyModeledCMEId) {
      const singleCME = cmeData.find(c => c.id === currentlyModeledCMEId);
      return singleCME ? [singleCME] : [];
    }
    return filteredCmes;
  }, [currentlyModeledCMEId, cmeData, filteredCmes]);

  useEffect(() => { if (currentlyModeledCMEId && !filteredCmes.find((c: ProcessedCME) => c.id === currentlyModeledCMEId)) { setCurrentlyModeledCMEId(null); setSelectedCMEForInfo(null); } }, [filteredCmes, currentlyModeledCMEId]);
  
  const handleViewChange = (view: ViewMode) => setActiveView(view);
  const handleFocusChange = (target: FocusTarget) => setActiveFocus(target);
  const handleResetView = useCallback(() => { setActiveView(ViewMode.TOP); setActiveFocus(FocusTarget.EARTH); canvasRef.current?.resetView(); }, []);
  
  const handleSelectCMEForModeling = useCallback((cme: ProcessedCME | null) => {
    setCurrentlyModeledCMEId(cme ? cme.id : null);
    setSelectedCMEForInfo(cme);
    setIsCmeListOpen(false);

    if (cme) {
      setTimelineActive(true);
      setTimelinePlaying(true);
      setTimelineScrubberValue(0);
      setTimelineMinDate(cme.startTime.getTime());
      if (cme.predictedArrivalTime) {
        setTimelineMaxDate(cme.predictedArrivalTime.getTime() + (12 * 3600 * 1000));
      } else {
        const futureDate = new Date(cme.startTime);
        futureDate.setDate(futureDate.getDate() + 4);
        setTimelineMaxDate(futureDate.getTime());
      }
    } else {
      setTimelineActive(false);
      setTimelinePlaying(false);
      setTimelineScrubberValue(0);
      if (cmeData.length > 0) {
        const endDate = new Date();
        const futureDate = new Date();
        futureDate.setDate(endDate.getDate() + 3);
        const earliestCMEStartTime = cmeData.reduce((min: number, cme_item: ProcessedCME) => Math.min(min, cme_item.startTime.getTime()), Date.now());
        const startDate = new Date();
        startDate.setDate(endDate.getDate() - activeTimeRange);
        setTimelineMinDate(Math.min(startDate.getTime(), earliestCMEStartTime));
        setTimelineMaxDate(futureDate.getTime());
      } else {
        setTimelineMinDate(0);
        setTimelineMaxDate(0);
      }
    }
  }, [cmeData, activeTimeRange]);

  const handleCMEClickFromCanvas = useCallback((cme: ProcessedCME) => {
    handleSelectCMEForModeling(cme);
    setIsCmeListOpen(true);
  }, [handleSelectCMEForModeling]);

  const handleOpenGame = useCallback(() => {
    setIsGameOpen(true);
  }, []);

  const handleCloseGame = useCallback(() => {
    setIsGameOpen(false);
  }, []);


  const handleTimelinePlayPause = useCallback(() => {
    if (filteredCmes.length === 0 && !currentlyModeledCMEId) return;
    setTimelineActive(true);

    const isAtEnd = timelineScrubberValue >= 999;
    const isAtStart = timelineScrubberValue < 1;
    const isPlaying = timelinePlaying;

    if (isAtEnd) {
      setTimelineScrubberValue(0);
      resetClock();
      canvasRef.current?.resetAnimationTimer();
      setTimelinePlaying(true);
    } else if (!isPlaying) {
      if (isAtStart) {
        resetClock();
        canvasRef.current?.resetAnimationTimer();
      }
      setTimelinePlaying(true);
    } else {
      setTimelinePlaying(false);
    }
  }, [filteredCmes, currentlyModeledCMEId, timelineScrubberValue, timelinePlaying, resetClock]);

  const handleTimelineScrub = useCallback((value: number) => {
    if (filteredCmes.length === 0 && !currentlyModeledCMEId) return;
    setTimelineActive(true);
    setTimelinePlaying(false);
    setTimelineScrubberValue(value);
  }, [filteredCmes, currentlyModeledCMEId]);

  const handleTimelineStep = useCallback((direction: -1 | 1) => {
    if (filteredCmes.length === 0 && !currentlyModeledCMEId) return;
    setTimelineActive(true);
    setTimelinePlaying(false);
    const timeRange = timelineMaxDate - timelineMinDate;
    if (timeRange > 0) {
      const oneHourInMillis = 3600_000;
      const oneHourScrubberStep = (oneHourInMillis / timeRange) * 1000;
      setTimelineScrubberValue((prev: number) => Math.max(0, Math.min(1000, prev + direction * oneHourScrubberStep)));
    } else {
      setTimelineScrubberValue((prev: number) => Math.max(0, Math.min(1000, prev + direction * 10)));
    }
  }, [filteredCmes, currentlyModeledCMEId, timelineMinDate, timelineMaxDate]);

  const handleTimelineSetSpeed = useCallback((speed: number) => setTimelineSpeed(speed), []);
  const handleScrubberChangeByAnim = useCallback((value: number) => setTimelineScrubberValue(value), []);
  const handleTimelineEnd = useCallback(() => setTimelinePlaying(false), []);
  const handleSetPlanetMeshes = useCallback((infos: PlanetLabelInfo[]) => setPlanetLabelInfos(infos), []);
  const sunInfo = planetLabelInfos.find((info: PlanetLabelInfo) => info.name === 'Sun');
  const isFlareAlert = useMemo(() => latestXrayFlux !== null && latestXrayFlux >= 1e-5, [latestXrayFlux]);
  const flareClass = useMemo(() => { if (latestXrayFlux === null) return undefined; if (latestXrayFlux >= 1e-4) return `X${(latestXrayFlux / 1e-4).toFixed(1)}`; if (latestXrayFlux >= 1e-5) return `M${(latestXrayFlux / 1e-5).toFixed(1)}`; return undefined; }, [latestXrayFlux]);
  const isAuroraAlert = useMemo(() => currentAuroraScore !== null && currentAuroraScore >= 50, [currentAuroraScore]);

  const isSubstormAlert = useMemo(() =>
    substormActivityStatus?.isStretching &&
    !substormActivityStatus?.isErupting &&
    (substormActivityStatus.probability ?? 0) > 0,
  [substormActivityStatus]);

  // --- NEW: Handler for opening the impact graph modal ---
  const handleOpenImpactGraph = useCallback(() => {
    if (canvasRef.current) {
      const data = canvasRef.current.calculateImpactProfile();
      if (data) {
        setImpactGraphData(data);
        setIsImpactGraphOpen(true);
      }
    }
  }, []);

  const handleDownloadImage = useCallback(() => {
    const dataUrl = canvasRef.current?.captureCanvasAsDataURL();
    if (!dataUrl || !rendererDomElement || !threeCamera) {
      console.error("Could not capture canvas image: canvas, renderer, or camera is not ready.");
      return;
    }

    const mainImage = new Image();
    mainImage.onload = () => {
      const canvas = document.createElement('canvas');
      canvas.width = mainImage.width;
      canvas.height = mainImage.height;
      const ctx = canvas.getContext('2d');
      if (!ctx) return;

      ctx.drawImage(mainImage, 0, 0);

      if (showLabels && (window as any).THREE) {
        const THREE = (window as any).THREE;
        const cameraPosition = new THREE.Vector3();
        threeCamera.getWorldPosition(cameraPosition);

        planetLabelInfos.forEach(info => {
          if (info.name === 'Moon' || info.name === 'L1' || !info.mesh.visible) {
            return;
          }

          const planetWorldPos = new THREE.Vector3();
          info.mesh.getWorldPosition(planetWorldPos);

          const projectionVector = planetWorldPos.clone().project(threeCamera);
          if (projectionVector.z > 1) return;

          const dist = planetWorldPos.distanceTo(cameraPosition);
          const minVisibleDist = SCENE_SCALE * 0.2;
          const maxVisibleDist = SCENE_SCALE * 15;
          if (dist < minVisibleDist || dist > maxVisibleDist) return;

          if (sunInfo && info.name !== 'Sun') {
            const sunWorldPos = new THREE.Vector3();
            sunInfo.mesh.getWorldPosition(sunWorldPos);
            const distToPlanetSq = planetWorldPos.distanceToSquared(cameraPosition);
            const distToSunSq = sunWorldPos.distanceToSquared(cameraPosition);
            if (distToPlanetSq > distToSunSq) {
              const vecToPlanet = planetWorldPos.clone().sub(cameraPosition);
              const vecToSun = sunWorldPos.clone().sub(cameraPosition);
              const angle = vecToPlanet.angleTo(vecToSun);
              const sunRadius = (sunInfo.mesh.geometry.parameters?.radius) || (0.1 * SCENE_SCALE);
              const sunAngularRadius = Math.atan(sunRadius / Math.sqrt(distToSunSq));
              if (angle < sunAngularRadius) return;
            }
          }

          const x = (projectionVector.x * 0.5 + 0.5) * canvas.width;
          const y = (-projectionVector.y * 0.5 + 0.5) * canvas.height;
          const fontSize = THREE.MathUtils.mapLinear(dist, minVisibleDist, maxVisibleDist, 16, 10);

          ctx.font = `${fontSize}px -apple-system, BlinkMacSystemFont, 'Segoe UI', Roboto, 'Helvetica Neue', Arial, sans-serif`;
          ctx.fillStyle = 'rgba(255, 255, 255, 0.9)';
          ctx.textAlign = 'left';
          ctx.textBaseline = 'top';
          ctx.shadowColor = 'rgba(0, 0, 0, 0.9)';
          ctx.shadowBlur = 6;
          
          ctx.fillText(info.name, x + 15, y - 10);
        });
      }

      const padding = 25;
      const fontSize = Math.max(24, mainImage.width / 65);
      const textGap = 10;
      ctx.font = `bold ${fontSize}px -apple-system, BlinkMacSystemFont, 'Segoe UI', Roboto, 'Helvetica Neue', Arial, sans-serif`;
      ctx.fillStyle = 'rgba(255, 255, 255, 0.9)';
      ctx.shadowColor = 'rgba(0, 0, 0, 0.9)';
      ctx.shadowBlur = 7;
      ctx.textAlign = 'right';
      ctx.textBaseline = 'bottom';

      const totalDuration = timelineMaxDate - timelineMinDate;
      const currentTimeOffset = totalDuration * (timelineScrubberValue / 1000);
      const simulationDate = new Date(timelineMinDate + currentTimeOffset);
      const dateString = `Simulated Time: ${simulationDate.toLocaleString('en-NZ', { timeZone: 'Pacific/Auckland', dateStyle: 'medium', timeStyle: 'long' })}`;
      
      const watermarkText = "SpotTheAurora.co.nz";
      
      const icon = new Image();
      icon.onload = () => {
        const iconSize = (fontSize * 2) + textGap;
        const iconPadding = 15;
        
        const iconX = canvas.width - padding - iconSize;
        const iconY = canvas.height - padding - iconSize;
        
        const textX = iconX - iconPadding;
        
        ctx.fillText(dateString, textX, canvas.height - padding - fontSize - textGap);
        ctx.fillText(watermarkText, textX, canvas.height - padding);
        
        ctx.drawImage(icon, iconX, iconY, iconSize, iconSize);

        const link = document.createElement('a');
        link.download = `spottheaurora-cme-${simulationDate.toISOString().replace(/:/g, '-')}.png`;
        link.href = canvas.toDataURL('image/png');
        link.click();
      };
      icon.src = '/icons/android-chrome-192x192.png';
    };
    mainImage.src = dataUrl;
  }, [timelineMinDate, timelineMaxDate, timelineScrubberValue, showLabels, rendererDomElement, threeCamera, planetLabelInfos, sunInfo]);

  const handleViewCMEInVisualization = useCallback((cmeId: string) => {
    navigateToPage('modeler');
    const cmeToModel = cmeData.find(cme => cme.id === cmeId);
    if (cmeToModel) {
      handleSelectCMEForModeling(cmeToModel);
    }
    setIsCmeListOpen(true);
  }, [cmeData, handleSelectCMEForModeling, navigateToPage]);

  const handleFlareAlertClick = useCallback(() => {
    setNavigationTarget({ page: 'solar-activity', elementId: 'goes-xray-flux-section' });
  }, []);

  const handleAuroraAlertClick = useCallback(() => {
    setNavigationTarget({ page: 'forecast', elementId: 'unified-forecast-section' });
  }, []);

  const handleSubstormAlertClick = useCallback(() => {
    setNavigationTarget({
      page: 'forecast',
      elementId: 'unified-forecast-section',
    });
  }, []);

  const handleIpsAlertClick = useCallback(() => {
    setNavigationTarget({
        page: 'solar-activity',
        elementId: 'ips-shocks-section'
    });
  }, []);

  const handleInitialLoad = useCallback(() => {
      setIsDashboardReady(true);
  }, []);
  
  return (
    <>
      {showInitialLoader && <InitialLoadingScreen isFadingOut={isFadingOut} />}
      <div className={`w-screen h-screen bg-black flex flex-col text-neutral-300 overflow-hidden transition-opacity duration-500 ${showInitialLoader ? 'opacity-0' : 'opacity-100'}`}>
          <GlobalBanner
              isFlareAlert={isFlareAlert}
              flareClass={flareClass}
              isAuroraAlert={isAuroraAlert}
              auroraScore={currentAuroraScore ?? undefined}
              isSubstormAlert={isSubstormAlert}
              substormActivity={substormActivityStatus ?? undefined}
              isIpsAlert={!!ipsAlertData}
              ipsAlertData={ipsAlertData}
              onFlareAlertClick={handleFlareAlertClick}
              onAuroraAlertClick={handleAuroraAlertClick}
              onSubstormAlertClick={handleSubstormAlertClick}
              onIpsAlertClick={handleIpsAlertClick}
          />

<<<<<<< HEAD
          <header className="flex-shrink-0 p-1.5 md:p-3 bg-gradient-to-r from-black/80 via-neutral-900/80 to-black/70 backdrop-blur-xl border-b border-white/10 flex items-center gap-2 sm:gap-3 relative z-[2001] shadow-2xl soft-appear">
              <div className="flex-1 min-w-0">
                  <div className="flex flex-nowrap items-stretch justify-start gap-1 sm:gap-2 max-w-full overflow-hidden">
                      <button
                        id="nav-forecast"
                        onClick={() => navigateToPage('forecast')}
                        className={`min-w-0 flex-1 basis-[31%] max-w-[33%] sm:flex-none sm:max-w-none overflow-hidden flex items-center gap-0.5 sm:gap-1 px-1 py-0.5 sm:px-1.5 sm:py-1 rounded-lg sm:rounded-xl text-neutral-50 font-semibold shadow-xl transition-all active:scale-95 backdrop-blur-lg border modern-cta ${activePage === 'forecast' ? 'bg-gradient-to-r from-sky-500/80 via-sky-400/80 to-indigo-500/80 border-white/30 ring-2 ring-white/40 drop-shadow-lg' : 'bg-white/5 border-white/10 hover:bg-white/10'} ${highlightedElementId === 'nav-forecast' ? 'tutorial-highlight' : ''}`}
                        title="View Live Aurora Forecasts"
                      >
                          <div className="w-3.5 h-3.5 sm:w-5 sm:h-5 rounded-md sm:rounded-lg bg-white/10 border border-white/15 shadow-inner flex items-center justify-center overflow-hidden flex-shrink-0">
                            <AuroraBadgeIcon className="w-3 h-3 sm:w-4.5 sm:h-4.5" />
                          </div>
                          <div className="flex flex-col items-start leading-[1.05] min-w-0 w-full">
                            <span className="text-[6px] sm:text-[8px] uppercase tracking-[0.18em] text-white/70 truncate">Forecast</span>
                            <span className="text-[8px] sm:text-[10px] font-semibold text-white truncate">Spot The Aurora</span>
                          </div>
                      </button>
                      <button
                        id="nav-solar-activity"
                        onClick={() => navigateToPage('solar-activity')}
                        className={`min-w-0 flex-1 basis-[31%] max-w-[33%] sm:flex-none sm:max-w-none overflow-hidden flex items-center gap-0.5 sm:gap-1 px-1 py-0.5 sm:px-1.5 sm:py-1 rounded-lg sm:rounded-xl text-neutral-50 font-semibold shadow-xl transition-all active:scale-95 backdrop-blur-lg border modern-cta ${activePage === 'solar-activity' ? 'bg-gradient-to-r from-emerald-400/80 via-teal-400/80 to-cyan-400/80 border-white/30 ring-2 ring-white/40 drop-shadow-lg' : 'bg-white/5 border-white/10 hover:bg-white/10'} ${highlightedElementId === 'nav-solar-activity' ? 'tutorial-highlight' : ''}`}
                        title="View Solar Activity"
                      >
                          <div className="w-3.5 h-3.5 sm:w-5 sm:h-5 rounded-md sm:rounded-lg bg-white/10 border border-white/15 shadow-inner flex items-center justify-center overflow-hidden flex-shrink-0">
                            <SolarBadgeIcon className="w-3 h-3 sm:w-4.5 sm:h-4.5" />
                          </div>
                          <div className="flex flex-col items-start leading-[1.05] min-w-0 w-full">
                            <span className="text-[6px] sm:text-[8px] uppercase tracking-[0.18em] text-white/70 truncate">Dashboard</span>
                            <span className="text-[8px] sm:text-[10px] font-semibold text-white truncate">Solar Activity</span>
                          </div>
                      </button>
                      <button
                        id="nav-modeler"
                        onClick={() => navigateToPage('modeler')}
                        className={`min-w-0 flex-1 basis-[31%] max-w-[33%] sm:flex-none sm:max-w-none overflow-hidden flex items-center gap-0.5 sm:gap-1 px-1 py-0.5 sm:px-1.5 sm:py-1 rounded-lg sm:rounded-xl text-neutral-50 font-semibold shadow-xl transition-all active:scale-95 backdrop-blur-lg border modern-cta ${activePage === 'modeler' ? 'bg-gradient-to-r from-indigo-500/80 via-purple-500/80 to-fuchsia-500/80 border-white/30 ring-2 ring-white/40 drop-shadow-lg' : 'bg-white/5 border-white/10 hover:bg-white/10'} ${highlightedElementId === 'nav-modeler' ? 'tutorial-highlight' : ''}`}
                        title="View CME Visualization"
                      >
                          <div className="w-3.5 h-3.5 sm:w-5 sm:h-5 rounded-md sm:rounded-lg bg-white/10 border border-white/15 shadow-inner flex items-center justify-center overflow-hidden flex-shrink-0">
                            <ModelerBadgeIcon className="w-3 h-3 sm:w-4.5 sm:h-4.5" />
                          </div>
                          <div className="flex flex-col items-start leading-[1.05] min-w-0 w-full">
                            <span className="text-[6px] sm:text-[8px] uppercase tracking-[0.18em] text-white/70 truncate">3D Lab</span>
                            <span className="text-[8px] sm:text-[10px] font-semibold text-white truncate">CME Visualization</span>
                          </div>
                      </button>
                  </div>
              </div>
              <div className="flex items-center gap-1.5 sm:gap-2">
                  <button
                    onClick={handleRefreshAppData}
                    className={`p-1.5 sm:p-2 rounded-xl text-white shadow-xl transition-all active:scale-95 bg-gradient-to-r from-white/15 via-white/10 to-white/5 border border-white/15 hover:-translate-y-0.5 modern-cta ${isRefreshing ? 'opacity-80' : ''}`}
                    title="Refresh data"
                    aria-label="Refresh data"
                  >
                    <RefreshIcon className={`w-3.5 h-3.5 sm:w-4 sm:h-4 ${isRefreshing ? 'animate-spin' : ''}`} />
                  </button>
                  <button
                    id="nav-settings"
                    onClick={handleOpenSettings}
                    className={`p-1.5 sm:p-2 rounded-xl text-white shadow-xl transition-all active:scale-95 bg-gradient-to-r from-white/15 via-white/10 to-white/5 border border-white/15 hover:-translate-y-0.5 modern-cta ${highlightedElementId === 'nav-settings' ? 'tutorial-highlight' : ''}`}
                    title="Open Settings"
                  >
                    <SettingsIcon className="w-3 h-3 sm:w-4 sm:h-4" />
                  </button>
              </div>
=======
          <header className="flex-shrink-0 p-2 md:p-4 bg-neutral-900/80 backdrop-blur-sm border-b border-neutral-700/60 flex justify-center items-center gap-4 relative z-[2001]">
              <div className="flex items-center space-x-2">
                  <button id="nav-forecast" onClick={() => navigateToPage('forecast')} className={`flex flex-col md:flex-row items-center justify-center md:space-x-2 px-3 py-1 md:px-4 md:py-2 rounded-lg text-neutral-200 shadow-lg transition-all ${activePage === 'forecast' ? 'bg-sky-500/30 border border-sky-400' : 'bg-neutral-800/80 border border-neutral-700/60 hover:bg-neutral-700/90'} ${highlightedElementId === 'nav-forecast' ? 'tutorial-highlight' : ''}`} title="View Live Aurora Forecasts">
                      <ForecastIcon className="w-5 h-5" />
                      <span className="text-xs md:text-sm font-semibold mt-1 md:mt-0">Spot The Aurora</span>
                  </button>
                  <button id="nav-solar-activity" onClick={() => navigateToPage('solar-activity')} className={`flex flex-col md:flex-row items-center justify-center md:space-x-2 px-3 py-1 md:px-4 md:py-2 rounded-lg text-neutral-200 shadow-lg transition-all ${activePage === 'solar-activity' ? 'bg-amber-500/30 border border-amber-400' : 'bg-neutral-800/80 border border-neutral-700/60 hover:bg-neutral-700/90'} ${highlightedElementId === 'nav-solar-activity' ? 'tutorial-highlight' : ''}`} title="View Solar Activity">
                      <SunIcon className="w-5 h-5" />
                      <span className="text-xs md:text-sm font-semibold mt-1 md:mt-0">Solar Activity</span>
                  </button>
                  <button id="nav-modeler" onClick={() => navigateToPage('modeler')} className={`flex flex-col md:flex-row items-center justify-center md:space-x-2 px-3 py-1 md:px-4 md:py-2 rounded-lg text-neutral-200 shadow-lg transition-all ${activePage === 'modeler' ? 'bg-indigo-500/30 border border-indigo-400' : 'bg-neutral-800/80 border border-neutral-700/60 hover:bg-neutral-700/90'} ${highlightedElementId === 'nav-modeler' ? 'tutorial-highlight' : ''}`} title="View CME Visualization">
                      <CmeIcon className="w-5 h-5" />
                      <span className="text-xs md:text-sm font-semibold mt-1 md:mt-0">CME Visualization</span>
                  </button>
              </div>
              <div className="flex-grow flex justify-end">
                  <button id="nav-settings" onClick={handleOpenSettings} className={`p-2 bg-neutral-800/80 border border-neutral-700/60 rounded-full text-neutral-300 shadow-lg transition-all hover:bg-neutral-700/90 ${highlightedElementId === 'nav-settings' ? 'tutorial-highlight' : ''}`} title="Open Settings"><SettingsIcon className="w-6 h-6" /></button>
              </div>
>>>>>>> 08ecf981
          </header>

          <div className="flex flex-grow min-h-0">
              <div className={`w-full h-full flex-grow min-h-0 ${activePage === 'modeler' ? 'flex' : 'hidden'}`}>
                <div id="controls-panel-container" className={`flex-shrink-0 lg:p-5 lg:w-auto lg:max-w-xs fixed top-[4.25rem] left-0 h-[calc(100vh-4.25rem)] w-4/5 max-w-[320px] z-[2005] transition-transform duration-300 ease-in-out ${isControlsOpen ? 'translate-x-0' : '-translate-x-full'} lg:relative lg:top-auto lg:left-auto lg:h-auto lg:transform-none`}>
                    <ControlsPanel activeTimeRange={activeTimeRange} onTimeRangeChange={handleTimeRangeChange} activeView={activeView} onViewChange={handleViewChange} activeFocus={activeFocus} onFocusChange={handleFocusChange} isLoading={isLoading} onClose={() => setIsControlsOpen(false)} onOpenGuide={handleOpenTutorial} showLabels={showLabels} onShowLabelsChange={setShowLabels} showExtraPlanets={showExtraPlanets} onShowExtraPlanetsChange={setShowExtraPlanets} showMoonL1={showMoonL1} onShowMoonL1Change={setShowMoonL1} cmeFilter={cmeFilter} onCmeFilterChange={setCmeFilter} showFluxRope={showFluxRope} onShowFluxRopeChange={setShowFluxRope} />
                </div>

                <main id="simulation-canvas-main" className="flex-1 relative min-w-0 h-full">
                    <SimulationCanvas
                        ref={canvasRef}
                        cmeData={cmesToRender}
                        activeView={activeView}
                        focusTarget={activeFocus}
                        currentlyModeledCMEId={currentlyModeledCMEId}
                        onCMEClick={handleCMEClickFromCanvas}
                        timelineActive={timelineActive}
                        timelinePlaying={timelinePlaying}
                        timelineSpeed={timelineSpeed}
                        timelineValue={timelineScrubberValue}
                        timelineMinDate={timelineMinDate}
                        timelineMaxDate={timelineMaxDate}
                        setPlanetMeshesForLabels={handleSetPlanetMeshes}
                        setRendererDomElement={setRendererDomElement}
                        onCameraReady={setThreeCamera}
                        getClockElapsedTime={getClockElapsedTime}
                        resetClock={resetClock}
                        onScrubberChangeByAnim={handleScrubberChangeByAnim}
                        onTimelineEnd={handleTimelineEnd}
                        showExtraPlanets={showExtraPlanets}
                        showMoonL1={showMoonL1}
                        showFluxRope={showFluxRope}
                        dataVersion={dataVersion}
                        interactionMode={InteractionMode.MOVE}
                        onSunClick={handleOpenGame}
                    />
                    {showLabels && rendererDomElement && threeCamera && planetLabelInfos.filter((info: PlanetLabelInfo) => { const name = info.name.toUpperCase(); if (['MERCURY', 'VENUS', 'MARS'].includes(name)) return showExtraPlanets; if (['MOON', 'L1'].includes(name)) return showMoonL1; return true; }).map((info: PlanetLabelInfo) => (<PlanetLabel key={info.id} planetMesh={info.mesh} camera={threeCamera} rendererDomElement={rendererDomElement} label={info.name} sunMesh={sunInfo ? sunInfo.mesh : null} /> ))}
                    <div className="absolute top-0 left-0 right-0 z-40 flex items-start justify-between p-4 pointer-events-none">
                        <div className="flex items-start text-center space-x-3 pointer-events-auto">
                            <div className="flex flex-col items-center w-16 lg:hidden">
                                <button
                                  id="mobile-controls-button"
                                  onClick={() => setIsControlsOpen(true)}
                                  className="p-3 rounded-2xl bg-white/10 border border-white/15 text-white shadow-xl backdrop-blur-xl active:scale-95 transition-transform hover:-translate-y-0.5"
                                  title="Open Settings"
                                >
                                    <SettingsIcon className="w-6 h-6" />
                                </button>
                                <span className="text-xs text-neutral-200/80 mt-1">Settings</span>
                            </div>
                            <div className="flex flex-col items-center w-16">
                                <button
                                  id="reset-view-button"
                                  onClick={handleResetView}
                                  className="p-3 rounded-2xl bg-gradient-to-br from-indigo-500/70 via-purple-500/70 to-fuchsia-500/70 border border-white/20 text-white shadow-xl backdrop-blur-xl active:scale-95 transition-transform hover:-translate-y-0.5"
                                  title="Reset View"
                                >
                                    <CameraResetIcon className="w-6 h-6" />
                                </button>
                                <span className="text-xs text-neutral-200/80 mt-1 lg:hidden">Reset Camera</span>
                            </div>
                            <div className="flex flex-col items-center w-16">
                                <button
                                  id="forecast-models-button"
                                  onClick={() => setIsForecastModelsModalOpen(true)}
                                  className="p-3 rounded-2xl bg-gradient-to-br from-sky-500/70 via-cyan-500/70 to-emerald-500/70 border border-white/20 text-white shadow-xl backdrop-blur-xl active:scale-95 transition-transform hover:-translate-y-0.5"
                                  title="Open CME Forecast Models"
                                >
                                    <GlobeIcon className="w-6 h-6" />
                                </button>
                                <span className="text-xs text-neutral-200/80 mt-1 lg:hidden">Forecast Models</span>
                            </div>
                            <div className="flex flex-col items-center w-16">
                                <button
                                  id="download-image-button"
                                  onClick={handleDownloadImage}
                                  className="p-3 rounded-2xl bg-white/10 border border-white/20 text-white shadow-xl backdrop-blur-xl active:scale-95 transition-transform hover:-translate-y-0.5"
                                  title="Download Screenshot"
                                >
                                    <DownloadIcon className="w-6 h-6" />
                                </button>
                                <span className="text-xs text-neutral-200/80 mt-1 lg:hidden">Download Image</span>
                            </div>
                        </div>
                        <div className="flex items-start text-center space-x-3 pointer-events-auto">
                            <div className="flex flex-col items-center w-16 lg:hidden">
                                <button
                                  id="mobile-cme-list-button"
                                  onClick={() => setIsCmeListOpen(true)}
                                  className="p-3 rounded-2xl bg-white/10 border border-white/15 text-white shadow-xl backdrop-blur-xl active:scale-95 transition-transform hover:-translate-y-0.5"
                                  title="Open CME List"
                                >
                                    <ListIcon className="w-6 h-6" />
                                </button>
                                <span className="text-xs text-neutral-200/80 mt-1">CME List</span>
                            </div>
                        </div>
                    </div>
                    <TimelineControls isVisible={!isLoading && (cmesToRender.length > 0)} isPlaying={timelinePlaying} onPlayPause={handleTimelinePlayPause} onScrub={handleTimelineScrub} scrubberValue={timelineScrubberValue} onStepFrame={handleTimelineStep} playbackSpeed={timelineSpeed} onSetSpeed={handleTimelineSetSpeed} minDate={timelineMinDate} maxDate={timelineMaxDate} onOpenImpactGraph={handleOpenImpactGraph} />
                </main>

                <div id="cme-list-panel-container" className={`flex-shrink-0 lg:p-5 lg:w-auto lg:max-w-md fixed top-[4.25rem] right-0 h-[calc(100vh-4.25rem)] w-4/5 max-w-[320px] z-[2005] transition-transform duration-300 ease-in-out ${isCmeListOpen ? 'translate-x-0' : 'translate-x-full'} lg:relative lg:top-auto lg:right-auto lg:h-auto lg:transform-none`}>
                    <CMEListPanel cmes={filteredCmes} onSelectCME={handleSelectCMEForModeling} selectedCMEId={currentlyModeledCMEId} selectedCMEForInfo={selectedCMEForInfo} isLoading={isLoading} fetchError={fetchError} onClose={() => setIsCmeListOpen(false)} />
                </div>
                  
                  {(isControlsOpen || isCmeListOpen) && (<div className="lg:hidden fixed inset-0 bg-black/60 backdrop-blur-sm z-[2004]" onClick={() => { setIsControlsOpen(false); setIsCmeListOpen(false); }} />)}
                  {isLoading && activePage === 'modeler' && <LoadingOverlay />}
                  <TutorialModal isOpen={isTutorialOpen} onClose={handleCloseTutorial} />
              </div>
              <div className={`w-full h-full ${activePage === 'forecast' ? 'block' : 'hidden'}`}>
                  <ForecastDashboard
                      setViewerMedia={setViewerMedia}
                      setCurrentAuroraScore={setCurrentAuroraScore}
                      setSubstormActivityStatus={setSubstormActivityStatus}
                      setIpsAlertData={setIpsAlertData}
                      navigationTarget={navigationTarget}
                      onInitialLoad={handleInitialLoad}
                      viewMode={forecastViewMode}
                      onViewModeChange={handleForecastViewChange}
<<<<<<< HEAD
                      refreshSignal={manualRefreshKey}
=======
>>>>>>> 08ecf981
                  />
              </div>
              <div className={`w-full h-full ${activePage === 'solar-activity' ? 'block' : 'hidden'}`}>
                  <SolarActivityDashboard
                      setViewerMedia={setViewerMedia}
                      setLatestXrayFlux={setLatestXrayFlux}
                      onViewCMEInVisualization={handleViewCMEInVisualization}
                      navigationTarget={navigationTarget}
                      refreshSignal={manualRefreshKey}
                  />
              </div>
          </div>
          
          <MediaViewerModal media={viewerMedia} onClose={() => setViewerMedia(null)} />
          <SettingsModal
            isOpen={isSettingsOpen}
            onClose={handleCloseSettings}
            appVersion={APP_VERSION}
            onShowTutorial={handleShowTutorial}
            defaultMainPage={defaultMainPage}
            defaultForecastView={defaultForecastView}
            onDefaultMainPageChange={handleDefaultMainPageChange}
            onDefaultForecastViewChange={handleDefaultForecastViewChange}
<<<<<<< HEAD
            pageViewStats={pageViewStats}
            pageViewStorageMode={pageViewStorageMode}
=======
>>>>>>> 08ecf981
          />
          
          <FirstVisitTutorial
              isOpen={isFirstVisitTutorialOpen}
              onClose={handleCloseFirstVisitTutorial}
              onStepChange={handleTutorialStepChange}
          />

          <CmeModellerTutorial
              isOpen={isCmeTutorialOpen}
              onClose={handleCloseCmeTutorial}
              onStepChange={handleTutorialStepChange}
          />

          <ForecastModelsModal
              isOpen={isForecastModelsModalOpen}
              onClose={() => setIsForecastModelsModalOpen(false)}
              setViewerMedia={setViewerMedia}
          />

          {/* --- NEW: Render the ImpactGraphModal --- */}
          <ImpactGraphModal
            isOpen={isImpactGraphOpen}
            onClose={() => setIsImpactGraphOpen(false)}
            data={impactGraphData}
          />

          {isGameOpen && <SolarSurferGame onClose={handleCloseGame} />}

          {showIabBanner && (
            <div
              className="pointer-events-auto"
              style={{
                position: 'fixed',
                left: '1rem',
                right: '1rem',
                bottom: '1rem',
                zIndex: 2147483647,
                background: '#171717',
                color: '#fff',
                border: '1px solid #2a2a2a',
                borderRadius: 14,
                boxShadow: '0 10px 30px rgba(0,0,0,.45)',
                fontFamily: 'system-ui, -apple-system, Segoe UI, Roboto, Helvetica, Arial',
                padding: '0.9rem 1rem 1rem 1rem'
              }}
            >
              <div style={{ display: 'flex', gap: '.75rem', alignItems: 'center', marginBottom: '.5rem' }}>
                <div style={{ width: 28, height: 28, borderRadius: 8, background: '#0ea5e9', display: 'flex', alignItems: 'center', justifyContent: 'center', fontWeight: 900 }}>SA</div>
                <div style={{ flex: 1 }}>
                  <div style={{ fontWeight: 800, letterSpacing: '.2px' }}>Install Spot The Aurora</div>
                  <div style={{ opacity: .9, fontSize: '.95rem', marginTop: '.25rem', lineHeight: 1.4 }}>
                    {isIOSIab
                      ? <>Facebook/Instagram’s in-app browser can’t install this app.<br />Tap <b>•••</b> → <b>Open in Browser</b> (Safari), then Share → <b>Add to Home Screen</b>.</>
                      : <>Facebook/Instagram’s in-app browser can’t install this app.<br />Tap <b>⋮</b> → <b>Open in Chrome</b>, then choose <b>Install app</b>.</>}
                  </div>
                </div>
                <button
                  aria-label="Close"
                  onClick={() => setShowIabBanner(false)}
                  style={{ background: 'transparent', border: 0, color: '#bbb', fontSize: 20, lineHeight: 1, cursor: 'pointer' }}
                >
                  ✕
                </button>
              </div>
              <div style={{ display: 'flex', gap: '.5rem' }}>
                <a
                  href="#"
                  onClick={(e) => { e.preventDefault(); handleIabOpenInBrowser(); }}
                  style={{ flex: 1, textAlign: 'center', textDecoration: 'none', background: '#fff', color: '#111', padding: '.65rem .9rem', borderRadius: 10, fontWeight: 700 }}
                >
                  Open in Browser
                </a>
                <button
                  onClick={handleIabCopyLink}
                  style={{ flex: 1, background: '#262626', color: '#fff', border: '1px solid #333', padding: '.65rem .9rem', borderRadius: 10, fontWeight: 700 }}
                >
                  Copy Link
                </button>
              </div>
            </div>
          )}
      </div>
    </>
  );
};

export default App;
// --- END OF FILE App.tsx ---<|MERGE_RESOLUTION|>--- conflicted
+++ resolved
@@ -202,13 +202,10 @@
     if (viewFromSearch) return viewFromSearch;
     return getStoredForecastView();
   });
-<<<<<<< HEAD
   const [pageViewStats, setPageViewStats] = useState<PageViewStats>(() => calculateStats());
   const [pageViewStorageMode] = useState<'server' | 'local'>(() => getPageViewStorageMode());
   const [manualRefreshKey, setManualRefreshKey] = useState(0);
   const [isRefreshing, setIsRefreshing] = useState(false);
-=======
->>>>>>> 08ecf981
 
   const syncStateWithPath = useCallback(
     (path: string, replaceHistory = false) => {
@@ -294,7 +291,6 @@
   useEffect(() => {
     lastMainPageRef.current = activePage;
   }, [activePage]);
-<<<<<<< HEAD
 
   useEffect(() => {
     let isCancelled = false;
@@ -311,8 +307,6 @@
     });
     return () => { isCancelled = true; };
   }, [activePage]);
-=======
->>>>>>> 08ecf981
 
   useEffect(() => {
     const ua = navigator.userAgent || '';
@@ -445,40 +439,6 @@
     setDefaultMainPage(page);
     localStorage.setItem(DEFAULT_MAIN_PAGE_KEY, page);
   }, []);
-<<<<<<< HEAD
-=======
-
-  const handleDefaultForecastViewChange = useCallback((view: 'simple' | 'advanced') => {
-    setDefaultForecastView(view);
-    localStorage.setItem(DEFAULT_FORECAST_VIEW_KEY, view);
-  }, []);
-
-  const handleOpenSettings = useCallback(() => {
-    navigateToPath(SETTINGS_PATH);
-  }, [navigateToPath]);
-
-  const handleCloseSettings = useCallback(() => {
-    setIsSettingsOpen(false);
-    navigateToPage(lastMainPageRef.current);
-  }, [navigateToPage]);
-
-  const handleOpenTutorial = useCallback(() => {
-    navigateToPath(TUTORIAL_PATH);
-    setIsTutorialOpen(true);
-  }, [navigateToPath]);
-
-  const handleCloseTutorial = useCallback(() => {
-    setIsTutorialOpen(false);
-    if (window.location.pathname === TUTORIAL_PATH) {
-      navigateToPage(lastMainPageRef.current);
-    }
-  }, [navigateToPage]);
-
-  const handleShowTutorial = useCallback(() => {
-    setIsFirstVisitTutorialOpen(true);
-    navigateToPath(TUTORIAL_PATH);
-  }, [navigateToPath]);
->>>>>>> 08ecf981
 
   const handleDefaultForecastViewChange = useCallback((view: 'simple' | 'advanced') => {
     setDefaultForecastView(view);
@@ -582,11 +542,7 @@
       if (cmePageLoadedOnce.current) {
         loadCMEData(activeTimeRange, { silent: true });
       }
-<<<<<<< HEAD
     }, 60 * 60 * 1000);
-=======
-    }, 30 * 1000);
->>>>>>> 08ecf981
 
     return () => clearInterval(interval);
   }, [activePage, activeTimeRange, loadCMEData]);
@@ -898,7 +854,6 @@
               onIpsAlertClick={handleIpsAlertClick}
           />
 
-<<<<<<< HEAD
           <header className="flex-shrink-0 p-1.5 md:p-3 bg-gradient-to-r from-black/80 via-neutral-900/80 to-black/70 backdrop-blur-xl border-b border-white/10 flex items-center gap-2 sm:gap-3 relative z-[2001] shadow-2xl soft-appear">
               <div className="flex-1 min-w-0">
                   <div className="flex flex-nowrap items-stretch justify-start gap-1 sm:gap-2 max-w-full overflow-hidden">
@@ -964,26 +919,6 @@
                     <SettingsIcon className="w-3 h-3 sm:w-4 sm:h-4" />
                   </button>
               </div>
-=======
-          <header className="flex-shrink-0 p-2 md:p-4 bg-neutral-900/80 backdrop-blur-sm border-b border-neutral-700/60 flex justify-center items-center gap-4 relative z-[2001]">
-              <div className="flex items-center space-x-2">
-                  <button id="nav-forecast" onClick={() => navigateToPage('forecast')} className={`flex flex-col md:flex-row items-center justify-center md:space-x-2 px-3 py-1 md:px-4 md:py-2 rounded-lg text-neutral-200 shadow-lg transition-all ${activePage === 'forecast' ? 'bg-sky-500/30 border border-sky-400' : 'bg-neutral-800/80 border border-neutral-700/60 hover:bg-neutral-700/90'} ${highlightedElementId === 'nav-forecast' ? 'tutorial-highlight' : ''}`} title="View Live Aurora Forecasts">
-                      <ForecastIcon className="w-5 h-5" />
-                      <span className="text-xs md:text-sm font-semibold mt-1 md:mt-0">Spot The Aurora</span>
-                  </button>
-                  <button id="nav-solar-activity" onClick={() => navigateToPage('solar-activity')} className={`flex flex-col md:flex-row items-center justify-center md:space-x-2 px-3 py-1 md:px-4 md:py-2 rounded-lg text-neutral-200 shadow-lg transition-all ${activePage === 'solar-activity' ? 'bg-amber-500/30 border border-amber-400' : 'bg-neutral-800/80 border border-neutral-700/60 hover:bg-neutral-700/90'} ${highlightedElementId === 'nav-solar-activity' ? 'tutorial-highlight' : ''}`} title="View Solar Activity">
-                      <SunIcon className="w-5 h-5" />
-                      <span className="text-xs md:text-sm font-semibold mt-1 md:mt-0">Solar Activity</span>
-                  </button>
-                  <button id="nav-modeler" onClick={() => navigateToPage('modeler')} className={`flex flex-col md:flex-row items-center justify-center md:space-x-2 px-3 py-1 md:px-4 md:py-2 rounded-lg text-neutral-200 shadow-lg transition-all ${activePage === 'modeler' ? 'bg-indigo-500/30 border border-indigo-400' : 'bg-neutral-800/80 border border-neutral-700/60 hover:bg-neutral-700/90'} ${highlightedElementId === 'nav-modeler' ? 'tutorial-highlight' : ''}`} title="View CME Visualization">
-                      <CmeIcon className="w-5 h-5" />
-                      <span className="text-xs md:text-sm font-semibold mt-1 md:mt-0">CME Visualization</span>
-                  </button>
-              </div>
-              <div className="flex-grow flex justify-end">
-                  <button id="nav-settings" onClick={handleOpenSettings} className={`p-2 bg-neutral-800/80 border border-neutral-700/60 rounded-full text-neutral-300 shadow-lg transition-all hover:bg-neutral-700/90 ${highlightedElementId === 'nav-settings' ? 'tutorial-highlight' : ''}`} title="Open Settings"><SettingsIcon className="w-6 h-6" /></button>
-              </div>
->>>>>>> 08ecf981
           </header>
 
           <div className="flex flex-grow min-h-0">
@@ -1103,10 +1038,7 @@
                       onInitialLoad={handleInitialLoad}
                       viewMode={forecastViewMode}
                       onViewModeChange={handleForecastViewChange}
-<<<<<<< HEAD
                       refreshSignal={manualRefreshKey}
-=======
->>>>>>> 08ecf981
                   />
               </div>
               <div className={`w-full h-full ${activePage === 'solar-activity' ? 'block' : 'hidden'}`}>
@@ -1130,11 +1062,8 @@
             defaultForecastView={defaultForecastView}
             onDefaultMainPageChange={handleDefaultMainPageChange}
             onDefaultForecastViewChange={handleDefaultForecastViewChange}
-<<<<<<< HEAD
             pageViewStats={pageViewStats}
             pageViewStorageMode={pageViewStorageMode}
-=======
->>>>>>> 08ecf981
           />
           
           <FirstVisitTutorial
