--- conflicted
+++ resolved
@@ -218,13 +218,6 @@
     if (viewFromSearch) return viewFromSearch;
     return getStoredForecastView();
   });
-<<<<<<< HEAD
-  const [pageViewStats, setPageViewStats] = useState<PageViewStats>(() => calculateStats());
-  const [pageViewStorageMode] = useState<'server' | 'local'>(() => getPageViewStorageMode());
-  const [manualRefreshKey, setManualRefreshKey] = useState(0);
-  const [isRefreshing, setIsRefreshing] = useState(false);
-=======
->>>>>>> 08ecf981
 
   const syncStateWithPath = useCallback(
     (path: string, replaceHistory = false) => {
@@ -310,25 +303,6 @@
   useEffect(() => {
     lastMainPageRef.current = activePage;
   }, [activePage]);
-<<<<<<< HEAD
-
-  useEffect(() => {
-    let isCancelled = false;
-    loadPageViewStats().then(stats => {
-      if (!isCancelled) setPageViewStats(stats);
-    });
-    return () => { isCancelled = true; };
-  }, []);
-
-  useEffect(() => {
-    let isCancelled = false;
-    recordPageView().then(stats => {
-      if (!isCancelled) setPageViewStats(stats);
-    });
-    return () => { isCancelled = true; };
-  }, [activePage]);
-=======
->>>>>>> 08ecf981
 
   useEffect(() => {
     const ua = navigator.userAgent || '';
@@ -461,8 +435,6 @@
     setDefaultMainPage(page);
     localStorage.setItem(DEFAULT_MAIN_PAGE_KEY, page);
   }, []);
-<<<<<<< HEAD
-=======
 
   const handleDefaultForecastViewChange = useCallback((view: 'simple' | 'advanced') => {
     setDefaultForecastView(view);
@@ -494,7 +466,6 @@
     setIsFirstVisitTutorialOpen(true);
     navigateToPath(TUTORIAL_PATH);
   }, [navigateToPath]);
->>>>>>> 08ecf981
 
   const handleDefaultForecastViewChange = useCallback((view: 'simple' | 'advanced') => {
     setDefaultForecastView(view);
@@ -598,11 +569,7 @@
       if (cmePageLoadedOnce.current) {
         loadCMEData(activeTimeRange, { silent: true });
       }
-<<<<<<< HEAD
-    }, 60 * 60 * 1000);
-=======
     }, 30 * 1000);
->>>>>>> 08ecf981
 
     return () => clearInterval(interval);
   }, [activePage, activeTimeRange, loadCMEData]);
@@ -914,73 +881,6 @@
               onIpsAlertClick={handleIpsAlertClick}
           />
 
-<<<<<<< HEAD
-          <header className="flex-shrink-0 p-1.5 md:p-3 bg-gradient-to-r from-black/80 via-neutral-900/80 to-black/70 backdrop-blur-xl border-b border-white/10 flex items-center gap-2 sm:gap-3 relative z-[2001] shadow-2xl soft-appear">
-              <div className="flex-1 min-w-0">
-                  <div className="flex flex-nowrap items-stretch justify-start gap-1 sm:gap-2 max-w-full overflow-hidden">
-                      <button
-                        id="nav-forecast"
-                        onClick={() => navigateToPage('forecast')}
-                        className={`min-w-0 flex-1 basis-[31%] max-w-[33%] sm:flex-none sm:max-w-none overflow-hidden flex items-center gap-0.5 sm:gap-1 px-1 py-0.5 sm:px-1.5 sm:py-1 rounded-lg sm:rounded-xl text-neutral-50 font-semibold shadow-xl transition-all active:scale-95 backdrop-blur-lg border modern-cta ${activePage === 'forecast' ? 'bg-gradient-to-r from-sky-500/80 via-sky-400/80 to-indigo-500/80 border-white/30 ring-2 ring-white/40 drop-shadow-lg' : 'bg-white/5 border-white/10 hover:bg-white/10'} ${highlightedElementId === 'nav-forecast' ? 'tutorial-highlight' : ''}`}
-                        title="View Live Aurora Forecasts"
-                      >
-                          <div className="w-3.5 h-3.5 sm:w-5 sm:h-5 rounded-md sm:rounded-lg bg-white/10 border border-white/15 shadow-inner flex items-center justify-center overflow-hidden flex-shrink-0">
-                            <AuroraBadgeIcon className="w-3 h-3 sm:w-4.5 sm:h-4.5" />
-                          </div>
-                          <div className="flex flex-col items-start leading-[1.05] min-w-0 w-full">
-                            <span className="text-[6px] sm:text-[8px] uppercase tracking-[0.18em] text-white/70 truncate">Forecast</span>
-                            <span className="text-[8px] sm:text-[10px] font-semibold text-white truncate">Spot The Aurora</span>
-                          </div>
-                      </button>
-                      <button
-                        id="nav-solar-activity"
-                        onClick={() => navigateToPage('solar-activity')}
-                        className={`min-w-0 flex-1 basis-[31%] max-w-[33%] sm:flex-none sm:max-w-none overflow-hidden flex items-center gap-0.5 sm:gap-1 px-1 py-0.5 sm:px-1.5 sm:py-1 rounded-lg sm:rounded-xl text-neutral-50 font-semibold shadow-xl transition-all active:scale-95 backdrop-blur-lg border modern-cta ${activePage === 'solar-activity' ? 'bg-gradient-to-r from-emerald-400/80 via-teal-400/80 to-cyan-400/80 border-white/30 ring-2 ring-white/40 drop-shadow-lg' : 'bg-white/5 border-white/10 hover:bg-white/10'} ${highlightedElementId === 'nav-solar-activity' ? 'tutorial-highlight' : ''}`}
-                        title="View Solar Activity"
-                      >
-                          <div className="w-3.5 h-3.5 sm:w-5 sm:h-5 rounded-md sm:rounded-lg bg-white/10 border border-white/15 shadow-inner flex items-center justify-center overflow-hidden flex-shrink-0">
-                            <SolarBadgeIcon className="w-3 h-3 sm:w-4.5 sm:h-4.5" />
-                          </div>
-                          <div className="flex flex-col items-start leading-[1.05] min-w-0 w-full">
-                            <span className="text-[6px] sm:text-[8px] uppercase tracking-[0.18em] text-white/70 truncate">Dashboard</span>
-                            <span className="text-[8px] sm:text-[10px] font-semibold text-white truncate">Solar Activity</span>
-                          </div>
-                      </button>
-                      <button
-                        id="nav-modeler"
-                        onClick={() => navigateToPage('modeler')}
-                        className={`min-w-0 flex-1 basis-[31%] max-w-[33%] sm:flex-none sm:max-w-none overflow-hidden flex items-center gap-0.5 sm:gap-1 px-1 py-0.5 sm:px-1.5 sm:py-1 rounded-lg sm:rounded-xl text-neutral-50 font-semibold shadow-xl transition-all active:scale-95 backdrop-blur-lg border modern-cta ${activePage === 'modeler' ? 'bg-gradient-to-r from-indigo-500/80 via-purple-500/80 to-fuchsia-500/80 border-white/30 ring-2 ring-white/40 drop-shadow-lg' : 'bg-white/5 border-white/10 hover:bg-white/10'} ${highlightedElementId === 'nav-modeler' ? 'tutorial-highlight' : ''}`}
-                        title="View CME Visualization"
-                      >
-                          <div className="w-3.5 h-3.5 sm:w-5 sm:h-5 rounded-md sm:rounded-lg bg-white/10 border border-white/15 shadow-inner flex items-center justify-center overflow-hidden flex-shrink-0">
-                            <ModelerBadgeIcon className="w-3 h-3 sm:w-4.5 sm:h-4.5" />
-                          </div>
-                          <div className="flex flex-col items-start leading-[1.05] min-w-0 w-full">
-                            <span className="text-[6px] sm:text-[8px] uppercase tracking-[0.18em] text-white/70 truncate">3D Lab</span>
-                            <span className="text-[8px] sm:text-[10px] font-semibold text-white truncate">CME Visualization</span>
-                          </div>
-                      </button>
-                  </div>
-              </div>
-              <div className="flex items-center gap-1.5 sm:gap-2">
-                  <button
-                    onClick={handleRefreshAppData}
-                    className={`p-1.5 sm:p-2 rounded-xl text-white shadow-xl transition-all active:scale-95 bg-gradient-to-r from-white/15 via-white/10 to-white/5 border border-white/15 hover:-translate-y-0.5 modern-cta ${isRefreshing ? 'opacity-80' : ''}`}
-                    title="Refresh data"
-                    aria-label="Refresh data"
-                  >
-                    <RefreshIcon className={`w-3.5 h-3.5 sm:w-4 sm:h-4 ${isRefreshing ? 'animate-spin' : ''}`} />
-                  </button>
-                  <button
-                    id="nav-settings"
-                    onClick={handleOpenSettings}
-                    className={`p-1.5 sm:p-2 rounded-xl text-white shadow-xl transition-all active:scale-95 bg-gradient-to-r from-white/15 via-white/10 to-white/5 border border-white/15 hover:-translate-y-0.5 modern-cta ${highlightedElementId === 'nav-settings' ? 'tutorial-highlight' : ''}`}
-                    title="Open Settings"
-                  >
-                    <SettingsIcon className="w-3 h-3 sm:w-4 sm:h-4" />
-                  </button>
-              </div>
-=======
           <header className="flex-shrink-0 p-2 md:p-4 bg-neutral-900/80 backdrop-blur-sm border-b border-neutral-700/60 flex justify-center items-center gap-4 relative z-[2001]">
               <div className="flex items-center space-x-2">
                   <button id="nav-forecast" onClick={() => navigateToPage('forecast')} className={`flex flex-col md:flex-row items-center justify-center md:space-x-2 px-3 py-1 md:px-4 md:py-2 rounded-lg text-neutral-200 shadow-lg transition-all ${activePage === 'forecast' ? 'bg-sky-500/30 border border-sky-400' : 'bg-neutral-800/80 border border-neutral-700/60 hover:bg-neutral-700/90'} ${highlightedElementId === 'nav-forecast' ? 'tutorial-highlight' : ''}`} title="View Live Aurora Forecasts">
@@ -999,7 +899,6 @@
               <div className="flex-grow flex justify-end">
                   <button id="nav-settings" onClick={handleOpenSettings} className={`p-2 bg-neutral-800/80 border border-neutral-700/60 rounded-full text-neutral-300 shadow-lg transition-all hover:bg-neutral-700/90 ${highlightedElementId === 'nav-settings' ? 'tutorial-highlight' : ''}`} title="Open Settings"><SettingsIcon className="w-6 h-6" /></button>
               </div>
->>>>>>> 08ecf981
           </header>
 
           <div className="flex flex-grow min-h-0">
@@ -1119,10 +1018,6 @@
                       onInitialLoad={handleInitialLoad}
                       viewMode={forecastViewMode}
                       onViewModeChange={handleForecastViewChange}
-<<<<<<< HEAD
-                      refreshSignal={manualRefreshKey}
-=======
->>>>>>> 08ecf981
                   />
               </div>
               <div className={`w-full h-full ${activePage === 'solar-activity' ? 'block' : 'hidden'}`}>
@@ -1146,11 +1041,6 @@
             defaultForecastView={defaultForecastView}
             onDefaultMainPageChange={handleDefaultMainPageChange}
             onDefaultForecastViewChange={handleDefaultForecastViewChange}
-<<<<<<< HEAD
-            pageViewStats={pageViewStats}
-            pageViewStorageMode={pageViewStorageMode}
-=======
->>>>>>> 08ecf981
           />
           
           <FirstVisitTutorial
