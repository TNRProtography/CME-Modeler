--- conflicted
+++ resolved
@@ -1,783 +1,749 @@
-//--- START OF FILE src/components/ForecastDashboard.tsx ---
-
-import React, { useState, useEffect, useMemo, useCallback, useRef } from 'react';
-import LoadingSpinner from './icons/LoadingSpinner';
-import AuroraSightings from './AuroraSightings';
-import GuideIcon from './icons/GuideIcon';
-import { useForecastData, NzMagEvent } from '../hooks/useForecastData';
-import { UnifiedForecastPanel } from './UnifiedForecastPanel';
-import ForecastChartPanel from './ForecastChartPanel';
-
-import {
-    TipsSection,
-    CameraSettingsSection,
-    InfoModal,
-    ActivityAlert
-} from './ForecastComponents';
-
-import {
-    SimpleTrendChart,
-    ForecastTrendChart,
-    SolarWindSpeedChart,
-    SolarWindDensityChart,
-    MagneticFieldChart,
-    HemisphericPowerChart,
-    SubstormChart,
-    MoonArcChart,
-    NzMagnetometerChart,
-} from './ForecastCharts';
-import { SubstormActivity, SubstormForecast, ActivitySummary, InterplanetaryShock } from '../types';
-import CaretIcon from './icons/CaretIcon';
-
-const DownloadIcon: React.FC<{ className?: string }> = ({ className }) => (
-    <svg xmlns="http://www.w3.org/2000/svg" className={className} fill="none" viewBox="0 0 24 24" stroke="currentColor" strokeWidth={1.5}>
-        <path strokeLinecap="round" strokeLinejoin="round" d="M3 16.5v2.25A2.25 2.25 0 005.25 21h13.5A2.25 2.25 0 0021 18.75V16.5M16.5 12L12 16.5m0 0L7.5 12m4.5 4.5V3" />
-    </svg>
-);
-
-// --- Type Definitions ---
-interface ForecastDashboardProps {
-  setViewerMedia?: (media: { url: string, type: 'image' | 'video' } | null) => void;
-  setCurrentAuroraScore: (score: number | null) => void;
-  setSubstormActivityStatus: (status: SubstormActivity | null) => void;
-  setIpsAlertData: (data: { shock: InterplanetaryShock; solarWind: { speed: string; bt: string; bz: string; } } | null) => void;
-  navigationTarget: { page: string; elementId: string; expandId?: string; } | null;
-  onInitialLoad?: () => void;
-  viewMode: 'simple' | 'advanced';
-  onViewModeChange: (mode: 'simple' | 'advanced') => void;
-<<<<<<< HEAD
-  refreshSignal: number;
-=======
->>>>>>> 08ecf981
-}
-
-interface Camera {
-  name: string;
-  url: string;
-  type: 'image' | 'iframe';
-  sourceUrl: string;
-}
-
-// --- Constants ---
-const ACE_EPAM_URL = 'https://services.swpc.noaa.gov/images/ace-epam-24-hour.gif';
-
-const CAMERAS: Camera[] = [
-  { name: 'Oban', url: 'https://weathercam.southloop.net.nz/Oban/ObanOldA001.jpg', type: 'image', sourceUrl: 'weathercam.southloop.net.nz' },
-  { name: 'Queenstown', url: 'https://queenstown.roundshot.com/#/', type: 'iframe', sourceUrl: 'queenstown.roundshot.com' },
-  { name: 'Twizel', url: 'https://www.trafficnz.info/camera/737.jpg', type: 'image', sourceUrl: 'trafficnz.info' },
-  { name: 'Taylors Mistake', url: 'https://metdata.net.nz/lpc/camera/taylorsmistake1/image.php', type: 'image', sourceUrl: 'metdata.net.nz' },
-  { name: 'Opiki', url: 'https://www.horizons.govt.nz/HRC/media/Data/WebCam/Opiki_latest_photo.jpg', type: 'image', sourceUrl: 'horizons.govt.nz' },
-  { name: 'Rangitikei', url: 'https://www.horizons.govt.nz/HRC/media/Data/WebCam/Rangitikeicarpark_latest_photo.jpg', type: 'image', sourceUrl: 'horizons.govt.nz' },
-  { name: 'New Plymouth', url: 'https://www.primo.nz/webcameras/snapshot_twlbuilding_sth.jpg', type: 'image', sourceUrl: 'primo.nz' },
-];
-
-const GAUGE_THRESHOLDS = {
-  speed:   { gray: 250, yellow: 350, orange: 500, red: 650, purple: 800, pink: Infinity, maxExpected: 1000 },
-  density: { gray: 5,   yellow: 10,  orange: 15,  red: 20,  purple: 50,  pink: Infinity, maxExpected: 70 },
-  power:   { gray: 20,  yellow: 40,  orange: 70,  red: 150, purple: 200, pink: Infinity, maxExpected: 250 },
-  bt:      { gray: 5,   yellow: 10,  orange: 15,  red: 20,  purple: 50,  pink: Infinity, maxExpected: 60 },
-  bz:      { gray: -5,  yellow: -10, orange: -15, red: -20, purple: -50, pink: -50, maxNegativeExpected: -60 }
-};
-
-const GAUGE_COLORS = {
-    gray:   { solid: '#808080' }, yellow: { solid: '#FFD700' }, orange: { solid: '#FFA500' },
-    red:    { solid: '#FF4500' }, purple: { solid: '#800080' }, pink:   { solid: '#FF1493' }
-};
-
-const GAUGE_EMOJIS = {
-    gray:   '\u{1F610}', yellow: '\u{1F642}', orange: '\u{1F642}', red:    '\u{1F604}',
-    purple: '\u{1F60D}', pink:   '\u{1F929}', error:  '\u{2753}'
-};
-
-const getForecastScoreColorKey = (score: number) => {
-    if (score >= 80) return 'pink'; if (score >= 50) return 'purple'; if (score >= 40) return 'red';
-    if (score >= 25) return 'orange'; if (score >= 10) return 'yellow';
-    return 'gray';
-};
-
-const getGaugeStyle = (v: number | null, type: keyof typeof GAUGE_THRESHOLDS) => {
-    if (v == null || isNaN(v)) return { color: GAUGE_COLORS.gray.solid, emoji: GAUGE_EMOJIS.error, percentage: 0 };
-    let key: keyof typeof GAUGE_COLORS = 'pink'; let percentage = 0; const thresholds = GAUGE_THRESHOLDS[type];
-    if (type === 'bz') {
-        if (v <= thresholds.pink) key = 'pink'; else if (v <= thresholds.purple) key = 'purple'; else if (v <= thresholds.red) key = 'red'; else if (v <= thresholds.orange) key = 'orange'; else if (v <= thresholds.yellow) key = 'yellow'; else key = 'gray';
-        if (v < 0 && thresholds.maxNegativeExpected) percentage = Math.min(100, Math.max(0, (v / thresholds.maxNegativeExpected) * 100)); else percentage = 0;
-    } else {
-        if (v <= thresholds.gray) key = 'gray'; else if (v <= thresholds.yellow) key = 'yellow'; else if (v <= thresholds.orange) key = 'orange'; else if (v <= thresholds.red) key = 'red'; else if (v <= thresholds.purple) key = 'purple';
-        percentage = Math.min(100, Math.max(0, (v / thresholds.maxExpected) * 100));
-    }
-    return { color: GAUGE_COLORS[key].solid, emoji: GAUGE_EMOJIS[key], percentage };
-};
-
-const getAuroraBlurb = (score: number | null) => {
-    if (score === null) return 'Loading forecast data...';
-    if (score < 10) return 'Little to no auroral activity is expected.';
-    if (score < 25) return 'Minimal auroral activity likely. A faint glow may be detectable by cameras under dark skies.';
-    if (score < 40) return 'Clear auroral activity should be visible in photos. It may be faintly visible to the naked eye in ideal, dark locations.';
-    if (score < 50) return 'A faint auroral glow could be visible to the naked eye, potentially with some color if conditions are very good.';
-    if (score < 80) return 'There is a good chance of seeing auroral color with the naked eye. Look for movement and brightening in the southern sky.';
-    return 'There is a high probability of a significant aurora display, potentially with a wide range of colors and dynamic activity overhead.';
-};
-
-const getAuroraEmoji = (s: number | null) => {
-    if (s === null) return '❓';
-    if (s < 10) return '😞';
-    if (s < 25) return '😐';
-    if (s < 40) return '😊';
-    if (s < 50) return '🙂';
-    if (s < 80) return '😀';
-    return '🤩';
-};
-
-const getSuggestedCameraSettings = (score: number | null, isDaylight: boolean) => {
-    if (isDaylight) {
-        return {
-            overall: "The sun is currently up. It is not possible to photograph the aurora during daylight hours.",
-            phone: { android: { iso: "N/A", shutter: "N/A", aperture: "N/A", focus: "N/A", wb: "N/A" }, apple: { iso: "N/A", shutter: "N/A", aperture: "N/A", focus: "N/A", wb: "N/A" } },
-            dslr: { iso: "N/A", shutter: "N/A", aperture: "N/A", focus: "N/A", wb: "N/A" }
-        };
-    }
-    return {
-         overall: "Minimal activity expected. A DSLR/Mirrorless camera might capture a faint glow, but phones will likely struggle.",
-         phone: { android: { iso: "3200-6400 (Max)", shutter: "15-30s", aperture: "Lowest f-number", focus: "Infinity", wb: "Auto or 3500K-4000K" }, apple: { iso: "Auto (max Night Mode)", shutter: "Longest Night Mode (10-30s)", aperture: "N/A (fixed)", focus: "Infinity", wb: "Auto or 3500K-4000K" } },
-         dslr: { iso: "3200-6400", shutter: "15-25s", aperture: "f/2.8-f/4 (widest)", focus: "Manual to Infinity", wb: "3500K-4500K" }
-     };
-};
-
-const ActivitySummaryDisplay: React.FC<{ summary: ActivitySummary | null }> = ({ summary }) => {
-    if (!summary) {
-        return (
-            <div className="col-span-12 card bg-neutral-950/80 p-6 text-center text-neutral-400 italic">
-                Calculating 24-hour summary...
-            </div>
-        );
-    }
-
-    const formatTime = (ts: number) => new Date(ts).toLocaleTimeString('en-NZ', { hour: '2-digit', minute: '2-digit' });
-
-    return (
-        <div className="col-span-12 card bg-neutral-950/80 p-6 space-y-4">
-            <h2 className="text-2xl font-bold text-white text-center">24-Hour Activity Summary</h2>
-            <div className="grid grid-cols-1 md:grid-cols-2 gap-6">
-                <div className="bg-neutral-900/70 p-4 rounded-lg border border-neutral-700/60 text-center">
-                    <h3 className="text-lg font-semibold text-neutral-200 mb-2">Highest Forecast Score</h3>
-                    <p className="text-5xl font-bold" style={{ color: GAUGE_COLORS[getForecastScoreColorKey(summary.highestScore.finalScore)].solid }}>
-                        {summary.highestScore.finalScore.toFixed(1)}%
-                    </p>
-                    <p className="text-sm text-neutral-400 mt-1">
-                        at {formatTime(summary.highestScore.timestamp)}
-                    </p>
-                </div>
-
-                <div className="bg-neutral-900/70 p-4 rounded-lg border border-neutral-700/60">
-                    <h3 className="text-lg font-semibold text-neutral-200 mb-3 text-center">Substorm Watch Periods</h3>
-                    {summary.substormEvents.length > 0 ? (
-                        <ul className="space-y-2 text-sm">
-                            {summary.substormEvents.map((event, index) => (
-                                <li key={index} className="bg-neutral-800/50 p-2 rounded-md text-center">
-                                    <span className="font-semibold text-neutral-300">
-                                        {formatTime(event.start)} - {formatTime(event.end)}
-                                    </span>
-                                    <span className="text-neutral-400 text-xs block">
-                                        (Duration: {Math.round((event.end - event.start) / 60000)} mins)
-                                    </span>
-                                </li>
-                            ))}
-                        </ul>
-                    ) : (
-                        <p className="text-center text-neutral-400 italic mt-4">No significant substorm watch periods were detected.</p>
-                    )}
-                </div>
-            </div>
-        </div>
-    );
-};
-
-
-<<<<<<< HEAD
-const ForecastDashboard: React.FC<ForecastDashboardProps> = ({ setViewerMedia, setCurrentAuroraScore, setSubstormActivityStatus, setIpsAlertData, navigationTarget, onInitialLoad, viewMode, onViewModeChange, refreshSignal }) => {
-=======
-const ForecastDashboard: React.FC<ForecastDashboardProps> = ({ setViewerMedia, setCurrentAuroraScore, setSubstormActivityStatus, setIpsAlertData, navigationTarget, onInitialLoad, viewMode, onViewModeChange }) => {
->>>>>>> 08ecf981
-    const {
-        isLoading, auroraScore, lastUpdated, gaugeData, isDaylight, celestialTimes, auroraScoreHistory, dailyCelestialHistory,
-        owmDailyForecast, locationBlurb, fetchAllData, allSpeedData, allDensityData, allMagneticData, hemisphericPowerHistory,
-        goes18Data, goes19Data, loadingMagnetometer, nzMagData, loadingNzMag, substormForecast, activitySummary, nzMagSubstormEvents, interplanetaryShockData
-    } = useForecastData(setCurrentAuroraScore, setSubstormActivityStatus);
-    
-    const [modalState, setModalState] = useState<{ isOpen: boolean; title: string; content: string | React.ReactNode } | null>(null);
-    const [isFaqOpen, setIsFaqOpen] = useState(false);
-    const [epamImageUrl, setEpamImageUrl] = useState<string>('/placeholder.png');
-    const [selectedCamera, setSelectedCamera] = useState<Camera>(CAMERAS.find(c => c.name === 'Queenstown')!);
-    const [cameraImageSrc, setCameraImageSrc] = useState<string>('');
-    const [selectedNzMagEvent, setSelectedNzMagEvent] = useState<NzMagEvent | null>(null);
-    const [activeMagnetometer, setActiveMagnetometer] = useState<'goes' | 'nz'>('nz');
-    const initialLoadCalled = useRef(false);
-
-    useEffect(() => {
-        if (!isLoading && onInitialLoad && !initialLoadCalled.current) {
-            onInitialLoad();
-            initialLoadCalled.current = true;
-        }
-    }, [isLoading, onInitialLoad]);
-
-    useEffect(() => {
-      fetchAllData(true, getGaugeStyle);
-      const interval = setInterval(() => fetchAllData(false, getGaugeStyle), 30 * 1000);
-      return () => clearInterval(interval);
-    // eslint-disable-next-line react-hooks/exhaustive-deps
-    }, []);
-<<<<<<< HEAD
-
-    useEffect(() => {
-      fetchAllData(false, getGaugeStyle);
-    }, [fetchAllData, refreshSignal]);
-=======
->>>>>>> 08ecf981
-
-    useEffect(() => {
-        const latestShock = interplanetaryShockData?.[0];
-        if (latestShock && (Date.now() - new Date(latestShock.eventTime).getTime()) < 3 * 3600 * 1000) {
-            setIpsAlertData({
-                shock: latestShock,
-                solarWind: {
-                    speed: gaugeData.speed.value,
-                    bt: gaugeData.bt.value,
-                    bz: gaugeData.bz.value,
-                }
-            });
-        } else {
-            setIpsAlertData(null);
-        }
-    }, [interplanetaryShockData, gaugeData, setIpsAlertData]);
-
-    useEffect(() => {
-        setEpamImageUrl(`${ACE_EPAM_URL}?_=${Date.now()}`);
-        if (selectedCamera.type === 'image') {
-            setCameraImageSrc(`${selectedCamera.url}?_=${Date.now()}`);
-        }
-    }, [lastUpdated, selectedCamera]);
-
-    const handleDownloadForecastImage = useCallback(async () => {
-        const canvas = document.createElement('canvas');
-        const width = 900;
-        const height = 1200; // 3:4 aspect ratio
-        canvas.width = width;
-        canvas.height = height;
-        const ctx = canvas.getContext('2d');
-        if (!ctx) return;
-
-        const bgImage = new Image();
-        bgImage.crossOrigin = 'anonymous';
-        const logoImage = new Image();
-        logoImage.crossOrigin = 'anonymous';
-
-        const bgPromise = new Promise(resolve => { bgImage.onload = resolve; bgImage.src = '/background-aurora.jpg'; });
-        const logoPromise = new Promise(resolve => { logoImage.onload = resolve; logoImage.src = '/icons/android-chrome-192x192.png'; });
-        
-        await Promise.all([bgPromise, logoPromise]);
-
-        ctx.drawImage(bgImage, 0, 0, width, height);
-        ctx.fillStyle = 'rgba(10, 10, 10, 0.7)';
-        ctx.fillRect(0, 0, width, height);
-
-        let currentY = 40;
-
-        const logoHeight = 100;
-        const logoWidth = 100;
-        ctx.drawImage(logoImage, (width - logoWidth) / 2, currentY, logoWidth, logoHeight);
-        currentY += logoHeight + 40;
-
-        ctx.textAlign = 'center';
-        ctx.fillStyle = GAUGE_COLORS[getForecastScoreColorKey(auroraScore ?? 0)].solid;
-        ctx.font = 'bold 140px -apple-system, BlinkMacSystemFont, "Segoe UI", Roboto, sans-serif';
-        ctx.fillText(`${(auroraScore ?? 0).toFixed(1)}%`, width / 2, currentY + 100);
-        currentY += 100;
-        
-        ctx.fillStyle = '#E5E5E5';
-        ctx.font = '36px -apple-system, BlinkMacSystemFont, "Segoe UI", Roboto, sans-serif';
-        ctx.fillText('Spot The Aurora Forecast Score', width / 2, currentY + 50);
-        currentY += 50;
-
-        currentY += 50;
-        ctx.fillStyle = '#FBBF24';
-        ctx.font = 'bold 42px -apple-system, BlinkMacSystemFont, "Segoe UI", Roboto, sans-serif';
-        ctx.fillText('Substorm Forecast', width / 2, currentY);
-        currentY += 45;
-
-        const getVisibilityTextForImage = (score: number | null): string => {
-            if (score === null) return 'N/A';
-            if (score >= 80) return 'High probability of a significant, dynamic display.';
-            if (score >= 50) return 'Good chance of visible color and movement.';
-            if (score >= 40) return 'Faint naked-eye glow possible.';
-            if (score >= 25) return 'Visible in photos, maybe faint to the naked eye.';
-            if (score >= 10) return 'Minimal activity, likely camera-only.';
-            return 'Little to no auroral activity.';
-        };
-        const visibilityText = getVisibilityTextForImage(auroraScore);
-
-        ctx.fillStyle = '#E5E5E5';
-        ctx.font = '30px -apple-system, BlinkMacSystemFont, "Segoe UI", Roboto, sans-serif';
-        ctx.fillText(`Likelihood: ~${substormForecast.likelihood}%`, width / 2, currentY);
-        currentY += 40;
-        ctx.fillText(`Window: ${substormForecast.windowLabel}`, width / 2, currentY);
-        currentY += 40;
-        ctx.fillText(`Expected Visibility: ${visibilityText}`, width / 2, currentY);
-        
-        currentY += 70;
-        const dividerY = currentY;
-        ctx.strokeStyle = 'rgba(255, 255, 255, 0.2)';
-        ctx.lineWidth = 2;
-        ctx.beginPath();
-        ctx.moveTo(80, dividerY);
-        ctx.lineTo(width - 80, dividerY);
-        ctx.stroke();
-
-        const statBlockHeight = 160;
-        const gapSize = 20;
-        const statsStartY = dividerY + 80; // Increased gap
-        const colWidth = width / 3;
-
-        const drawStat = (col: number, row: number, emoji: string, value: string, label: string, color: string) => {
-            const x = colWidth / 2 + colWidth * col;
-            const y = statsStartY + (statBlockHeight + gapSize) * row;
-            ctx.font = '54px -apple-system, BlinkMacSystemFont, "Segoe UI", Roboto, sans-serif';
-            ctx.fillText(emoji, x, y);
-            ctx.fillStyle = color;
-            ctx.font = 'bold 54px -apple-system, BlinkMacSystemFont, "Segoe UI", Roboto, sans-serif';
-            ctx.fillText(value, x, y + 65);
-            ctx.fillStyle = '#A3A3A3';
-            ctx.font = '28px -apple-system, BlinkMacSystemFont, "Segoe UI", Roboto, sans-serif';
-            ctx.fillText(label, x, y + 105);
-        };
-        
-        const bzValue = parseFloat(gaugeData.bz.value);
-        const speedValue = parseFloat(gaugeData.speed.value);
-        const densityValue = parseFloat(gaugeData.density.value);
-        const btValue = parseFloat(gaugeData.bt.value);
-        const powerValue = parseFloat(gaugeData.power.value);
-        const moonValue = gaugeData.moon.percentage;
-
-        drawStat(0, 0, getGaugeStyle(bzValue, 'bz').emoji, gaugeData.bz.value, 'Bz (nT)', getGaugeStyle(bzValue, 'bz').color);
-        drawStat(1, 0, getGaugeStyle(speedValue, 'speed').emoji, gaugeData.speed.value, 'Speed (km/s)', getGaugeStyle(speedValue, 'speed').color);
-        drawStat(2, 0, getGaugeStyle(densityValue, 'density').emoji, gaugeData.density.value, 'Density (p/cm³)', getGaugeStyle(densityValue, 'density').color);
-        
-        drawStat(0, 1, getGaugeStyle(btValue, 'bt').emoji, gaugeData.bt.value, 'Bt (nT)', getGaugeStyle(btValue, 'bt').color);
-        drawStat(1, 1, getGaugeStyle(powerValue, 'power').emoji, gaugeData.power.value, 'Power (GW)', getGaugeStyle(powerValue, 'power').color);
-        
-        const moonX = colWidth / 2 + colWidth * 2;
-        const moonY = statsStartY + (statBlockHeight + gapSize) * 1;
-        ctx.font = '54px -apple-system, BlinkMacSystemFont, "Segoe UI", Roboto, sans-serif';
-        ctx.fillText(gaugeData.moon.emoji, moonX, moonY);
-        ctx.fillStyle = GAUGE_COLORS.gray.solid;
-        ctx.font = 'bold 54px -apple-system, BlinkMacSystemFont, "Segoe UI", Roboto, sans-serif';
-        ctx.fillText(`${moonValue.toFixed(0)}%`, moonX, moonY + 65);
-        ctx.fillStyle = '#A3A3A3';
-        ctx.font = '28px -apple-system, BlinkMacSystemFont, "Segoe UI", Roboto, sans-serif';
-        ctx.fillText('Moon Illum.', moonX, moonY + 105);
-        
-        const moonRiseSetText = celestialTimes.moon?.rise && celestialTimes.moon?.set 
-            ? `Rise: ${new Date(celestialTimes.moon.rise).toLocaleTimeString('en-NZ', {hour: '2-digit', minute:'2-digit'})} | Set: ${new Date(celestialTimes.moon.set).toLocaleTimeString('en-NZ', {hour: '2-digit', minute:'2-digit'})}`
-            : 'Rise/Set N/A';
-        ctx.font = '22px -apple-system, BlinkMacSystemFont, "Segoe UI", Roboto, sans-serif';
-        ctx.fillText(moonRiseSetText, moonX, moonY + 140);
-
-        const footerY = height - 30;
-        const disclaimerY = footerY - 80;
-
-        ctx.fillStyle = 'rgba(255, 255, 255, 0.6)';
-        ctx.font = 'italic 26px -apple-system, BlinkMacSystemFont, "Segoe UI", Roboto, sans-serif';
-        ctx.fillText("This is a forecast for potential activity over the next two hours.", width / 2, disclaimerY);
-
-        ctx.fillStyle = 'rgba(255, 255, 255, 0.7)';
-        ctx.font = '28px -apple-system, BlinkMacSystemFont, "Segoe UI", Roboto, sans-serif';
-        const now = new Date();
-        const timeString = now.toLocaleString('en-NZ', { timeZone: 'Pacific/Auckland', dateStyle: 'medium', timeStyle: 'long' });
-        ctx.fillText(timeString, width / 2, footerY - 40);
-        ctx.font = 'bold 32px -apple-system, BlinkMacSystemFont, "Segoe UI", Roboto, sans-serif';
-        ctx.fillText('SpotTheAurora.co.nz', width / 2, footerY);
-
-        const link = document.createElement('a');
-        link.download = `spottheaurora-forecast-${now.toISOString()}.png`;
-        link.href = canvas.toDataURL('image/png');
-        link.click();
-
-    }, [auroraScore, substormForecast, gaugeData, celestialTimes]);
-
-    const tooltipContent = useMemo(() => ({
-        'unified-forecast': `<strong>Spot The Aurora Forecast</strong><br>This panel blends the overall aurora chance with a short-term substorm outlook.<br><br>
-            <strong>Spot The Aurora Score</strong><br>This percentage is calculated from live space-weather data. Higher numbers mean better odds of seeing the aurora from New Zealand.<br><ul class='space-y-2 mt-2'>
-                <li><strong>Under 10%:</strong> Very little activity expected.</li>
-                <li><strong>10% - 25%:</strong> Mostly camera-only chances.</li>
-                <li><strong>25% - 40%:</strong> Usually visible in photos; faint to the eye.</li>
-                <li><strong>40% - 80%:</strong> Good chance of visible glow and colour.</li>
-                <li><strong>80%+:</strong> Strong, dynamic displays likely.</li>
-            </ul><br>
-            <strong>Substorm Forecast</strong><br>Shows the likelihood and timing of a short, bright burst. Check the status, action note, and time window for the next likely eruption.`,
-        'power': `<strong>Total power into the aurora.</strong><br>This sums up how much energy is flowing into Earth's atmosphere. Rising power usually means brighter, wider auroras are possible.`,
-        'speed': `<strong>Solar wind speed.</strong><br>How fast the solar wind is moving. Faster wind delivers more energy and can make aurora curtains move quickly.`,
-        'density': `<strong>Solar wind density.</strong><br>How many particles are in the solar wind. Higher density can make the aurora brighter because more particles hit our atmosphere at once.`,
-        'bt': `<strong>IMF strength (Bt).</strong><br>The total strength of the interplanetary magnetic field carried by the solar wind. Strong Bt means more energy is available, especially when Bz turns south.`,
-        'bz': `<strong>IMF direction (Bz).</strong><br>The north/south direction of that field. Negative (south) Bz opens Earth's magnetic shield so energy can flow in. The more negative, the better for aurora.`,
-        'epam': `<strong>ACE EPAM alert.</strong><br>Counts fast particles ahead of a solar shock. A sharp spike often means a CME shockwave is minutes to hours away.`,
-        'moon': `<strong>Moon light and path.</strong><br>Shows how bright the moon is and when it rises or sets. A dim or below-horizon moon keeps the sky dark for easier aurora viewing.`,
-        'ips': `<strong>Interplanetary shocks.</strong><br>Records recent solar wind shock arrivals at satellites. A fresh shock can rapidly change speed, density, and Bz and often kick off strong aurora.`,
-        'live-cameras': `<strong>Live cameras.</strong><br>Quick reality check from around New Zealand. Use them to see cloud cover and spot early aurora glows before you head out.`,
-        'substorm': '<strong>GOES magnetometer.</strong><br>The Hp line shows how the magnetic field near Earth is stretching and snapping back. A sudden jump is a classic substorm signature and often lines up with bright aurora.',
-        'nz-mag': '<strong>NZ magnetometer.</strong><br>Local ground data from West Melton. Rapid spikes mean the magnetic field above New Zealand is being disturbed right now—a strong confirmation that aurora is overhead.'
-    }), []);
-    
-    const openModal = useCallback((id: string) => {
-        const contentData = tooltipContent[id as keyof typeof tooltipContent];
-        if (contentData) {
-            let title = '';
-            if (id === 'unified-forecast') title = 'About The Spot the Aurora Forecast';
-            else if (id === 'ips') title = 'About Interplanetary Shocks';
-            else if (id === 'live-cameras') title = 'About Live Cameras';
-            else if (id === 'substorm') title = 'About GOES Magnetometer (Substorm Watch)';
-            else if (id === 'nz-mag') title = 'About the NZ Magnetometer';
-            else title = (id.charAt(0).toUpperCase() + id.slice(1)).replace(/([A-Z])/g, ' $1').trim();
-            setModalState({ isOpen: true, title: title, content: contentData });
-        }
-    }, [tooltipContent]);
-    const closeModal = useCallback(() => setModalState(null), []);
-
-    const cameraSettings = useMemo(() => getSuggestedCameraSettings(auroraScore, isDaylight), [auroraScore, isDaylight]);
-    const auroraBlurb = useMemo(() => getAuroraBlurb(auroraScore), [auroraScore]);
-    
-    const getMagnetometerAnnotations = useCallback(() => {
-        return {};
-    }, []);
-
-    const latestMaxDelta = useMemo(() => {
-        if (!nzMagSubstormEvents || nzMagSubstormEvents.length === 0) return null;
-        return nzMagSubstormEvents[nzMagSubstormEvents.length - 1].maxDelta;
-    }, [nzMagSubstormEvents]);
-
-    const simpleViewStatus = useMemo(() => {
-        const score = auroraScore ?? 0;
-        if (score >= 80) return { text: 'Huge Aurora Visible', emoji: '🤩' };
-        if (score >= 50) return { text: 'Eye Visibility Possible', emoji: '👁️' };
-        if (score >= 35) return { text: 'Phone Visibility Possible', emoji: '📱' };
-        if (score >= 20) return { text: 'Camera Visibility Possible', emoji: '📷' };
-        if (score >= 10) return { text: 'Minimal Activity', emoji: '😐' };
-        return { text: 'No Aurora Expected', emoji: '😞' };
-    }, [auroraScore]);
-
-    const actionOneLiner = useMemo(() => {
-        const score = auroraScore ?? 0;
-
-        if (isDaylight) return "It's daytime. Check back after sunset for the nighttime forecast.";
-        
-        if (substormForecast.status === 'ONSET') {
-            if (score < 20) return "An eruption is underway, but needs more power. Currently not worth heading out for.";
-            if (score < 30) return "An eruption has started and is heading in the right direction, but needs a little more power.";
-            if (score < 50) return "An eruption is underway! Cameras should start to pick up good activity. Find a dark spot.";
-            return "GO NOW! An aurora eruption is detected with good power. Look south immediately!";
-        }
-
-        if (substormForecast.status === 'IMMINENT_30') return "GET READY! An eruption is highly likely within 30 minutes. Head to your spot.";
-        
-        if (score >= 50) return "CONDITIONS ARE GOOD. A visible aurora is possible. Find a dark spot and be patient.";
-        if (score >= 35) return "WORTH A LOOK. A modern phone might capture an aurora. Find a very dark location.";
-        if (score >= 20) return "CAMERA ONLY. A DSLR/Mirrorless with a long exposure may pick up a faint glow.";
-        
-        return "STAY INDOORS. Conditions are very quiet, an aurora is unlikely tonight.";
-    }, [auroraScore, substormForecast.status, isDaylight]);
-
-    if (isLoading) {
-        return <div className="w-full h-full flex justify-center items-center bg-neutral-900"><LoadingSpinner /></div>;
-    }
-
-    const faqContent = `<div class="space-y-4"><div><h4 class="font-bold text-neutral-200">Why don't you use the Kp-index?</h4><p>The Kp-index is a fantastic tool for measuring global geomagnetic activity, but it's not real-time. It is an "average" calculated every 3 hours, so it often describes what *has already happened*. For a live forecast, we need data that's updated every minute. Relying on the Kp-index would be like reading yesterday's weather report to decide if you need an umbrella right now.</p></div><div><h4 class="font-bold text-neutral-200">What data SHOULD I look at then?</h4><p>The most critical live data points for aurora nowcasting are:</p><ul class="list-disc list-inside pl-2 mt-1"><li><strong>IMF Bz:</strong> The "gatekeeper". A strong negative (southward) value opens the door for the aurora.</li><li><strong>Solar Wind Speed:</strong> The "power". Faster speeds lead to more energetic and dynamic displays.</li><li><strong>Solar Wind Density:</strong> The "thickness". Higher density can result in a brighter, more widespread aurora.</li></ul></div><div><h4 class="font-bold text-neutral-200">The forecast is high but I can't see anything. Why?</h4><p>This can happen for several reasons! The most common are:</p><ul class="list-disc list-inside pl-2 mt-1"><li><strong>Clouds:</strong> The number one enemy of aurora spotting. Use the cloud map on this dashboard to check for clear skies.</li><li><strong>Light Pollution:</strong> You must be far away from town and urban area lights.</li><li><strong>The Moon:</strong> A bright moon can wash out all but the most intense auroras.</li><li><strong>Eye Adaptation:</strong> It takes at least 15-20 minutes in total darkness for your eyes to become sensitive enough to see faint glows.</li><li><strong>Patience:</strong> Auroral activity happens in waves (substorms). A quiet period can be followed by an intense outburst. Don't give up after just a few minutes.</li></ul></div><div><h4 class="font-bold text-neutral-200">Where does your data from?</h4><p>All our live solar wind and magnetic field data comes directly from NASA and NOAA, sourced from satellites positioned 1.5 million km from Earth, like the DSCOVR and ACE spacecraft. This dashboard fetches new data every minute. The "Spot The Aurora Forecast" score is then calculated using a proprietary algorithm that combines this live data with local factors for the West Coast of NZ, but is still applicable for the entire New Zealand with some modification.</p></div></div>`;
-
-    return (
-        <div className="w-full h-full bg-neutral-900 text-neutral-300 relative" style={{ backgroundImage: `url('/background-aurora.jpg')`, backgroundSize: 'cover', backgroundPosition: 'center', backgroundAttachment: 'fixed' }}>
-            <div className="absolute inset-0 bg-black/50 z-0"></div>
-            <div className="w-full h-full overflow-y-auto p-5 relative z-10 styled-scrollbar">
-                 <div className="container mx-auto">
-                    <header className="text-center mb-4">
-                        <a href="https://www.tnrprotography.co.nz" target="_blank" rel="noopener noreferrer"><img src="https://www.tnrprotography.co.nz/uploads/1/3/6/6/136682089/white-tnr-protography-w_orig.png" alt="TNR Protography Logo" className="mx-auto w-full max-w-[250px] mb-4"/></a>
-                        <h1 className="text-3xl font-bold text-neutral-100">Spot The Aurora - New Zealand Aurora Forecast</h1>
-                    </header>
-<<<<<<< HEAD
-                     <div className="flex justify-center items-center gap-2 mb-6">
-                        <div className="inline-flex items-center rounded-full bg-white/5 border border-white/10 shadow-inner p-1 backdrop-blur-md">
-                          <button
-                            onClick={() => onViewModeChange('simple')}
-                            className={`px-4 py-2 rounded-full text-sm font-semibold transition-all active:scale-95 ${viewMode === 'simple' ? 'bg-gradient-to-r from-sky-500/80 to-cyan-500/80 text-white shadow-lg' : 'text-neutral-200 hover:text-white'}`}
-                          >
-                            Simple View
-                          </button>
-                          <button
-                            onClick={() => onViewModeChange('advanced')}
-                            className={`px-4 py-2 rounded-full text-sm font-semibold transition-all active:scale-95 ${viewMode === 'advanced' ? 'bg-gradient-to-r from-purple-500/80 to-fuchsia-500/80 text-white shadow-lg' : 'text-neutral-200 hover:text-white'}`}
-                          >
-                            Advanced View
-                          </button>
-                        </div>
-                    </div>
-=======
-                     <div className="flex justify-center items-center gap-4 mb-6">
-                        <button onClick={() => onViewModeChange('simple')} className={`px-4 py-2 rounded-lg text-sm font-semibold transition-all ${viewMode === 'simple' ? 'bg-sky-500/30 border border-sky-400 text-white' : 'bg-neutral-800/80 border border-neutral-700/60 text-neutral-300 hover:bg-neutral-700'}`}>
-                            Simple View
-                        </button>
-                        <button onClick={() => onViewModeChange('advanced')} className={`px-4 py-2 rounded-lg text-sm font-semibold transition-all ${viewMode === 'advanced' ? 'bg-purple-500/30 border border-purple-400 text-white' : 'bg-neutral-800/80 border border-neutral-700/60 text-neutral-300 hover:bg-neutral-700'}`}>
-                            Advanced View
-                        </button>
-                    </div>
->>>>>>> 08ecf981
-
-                    {viewMode === 'simple' ? (
-                        <main className="grid grid-cols-12 gap-6">
-                            <div className="col-span-12 card bg-neutral-950/80 p-6 text-center">
-                                <div className="text-7xl font-extrabold" style={{color: GAUGE_COLORS[getForecastScoreColorKey(auroraScore ?? 0)].solid}}>
-                                    {(auroraScore ?? 0).toFixed(1)}%
-                                </div>
-                                <div className="text-2xl mt-2 font-semibold">
-                                    {simpleViewStatus.emoji} {simpleViewStatus.text}
-                                </div>
-                                
-                                {auroraScore !== null && auroraScore >= 10 && (
-                                    <div className="mt-6">
-                                        <div className="text-sm font-semibold text-neutral-300 mb-1">Confidence</div>
-                                        <div className="w-full bg-neutral-700 rounded-full h-2.5 max-w-sm mx-auto">
-                                            <div className="bg-sky-500 h-2.5 rounded-full" style={{width: `${substormForecast.likelihood}%`}}></div>
-                                        </div>
-                                        <div className="text-xs text-neutral-400 mt-1">{substormForecast.likelihood}% chance of substorm activity</div>
-                                    </div>
-                                )}
-
-                                <div className="mt-6 bg-neutral-900/70 p-4 rounded-lg border border-neutral-700/60 max-w-lg mx-auto">
-                                    <p className="text-lg font-semibold text-amber-300">{actionOneLiner}</p>
-                                </div>
-                            </div>
-                            
-                            <AuroraSightings isDaylight={isDaylight} refreshSignal={refreshSignal} />
-
-                            <ActivitySummaryDisplay summary={activitySummary} />
-
-                            <SimpleTrendChart auroraScoreHistory={auroraScoreHistory} />
-
-                            <div className="col-span-12 card bg-neutral-950/80 p-4 flex flex-col">
-                                <h3 className="text-xl font-semibold text-center text-white mb-4">Live Cloud Cover</h3>
-                                <div className="relative w-full" style={{paddingBottom: "56.25%"}}><iframe title="Windy.com Cloud Map" className="absolute top-0 left-0 w-full h-full rounded-lg" src="https://embed.windy.com/embed.html?type=map&location=coordinates&metricRain=mm&metricTemp=°C&zoom=5&overlay=clouds&product=ecmwf&level=surface&lat=-44.757&lon=169.054" frameBorder="0"></iframe></div>
-                            </div>
-
-                            <div className="col-span-12 card bg-neutral-950/80 p-4 flex flex-col">
-                                <div className="flex justify-center items-center mb-4">
-                                    <h3 className="text-xl font-semibold text-center text-white">Live Cameras</h3>
-                                </div>
-                                <div className="flex justify-center gap-2 my-2 flex-wrap">
-                                    {CAMERAS.map((camera) => (
-                                        <button key={camera.name} onClick={() => setSelectedCamera(camera)} className={`px-3 py-1 text-xs rounded transition-colors ${selectedCamera.name === camera.name ? 'bg-sky-600 text-white' : 'bg-neutral-700 hover:bg-neutral-600'}`}>
-                                            {camera.name}
-                                        </button>
-                                    ))}
-                                </div>
-                                <div className="mt-4">
-                                    <div className="relative w-full bg-black rounded-lg" style={{ paddingBottom: "56.25%" }}>
-                                        {selectedCamera.type === 'iframe' ? (
-                                            <iframe title={`Live View from ${selectedCamera.name}`} className="absolute top-0 left-0 w-full h-full rounded-lg" src={selectedCamera.url} key={selectedCamera.name} />
-                                        ) : (
-                                            <img src={cameraImageSrc} alt={`Live View from ${selectedCamera.name}`} className="absolute top-0 left-0 w-full h-full rounded-lg object-contain" key={cameraImageSrc} onError={(e) => { e.currentTarget.src = '/placeholder.png'; e.currentTarget.alt = `Could not load camera from ${selectedCamera.name}.`; }} />
-                                        )}
-                                    </div>
-                                    <div className="text-center text-xs text-neutral-500 mt-2">
-                                        Source: <a href={`http://${selectedCamera.sourceUrl}`} target="_blank" rel="noopener noreferrer" className="text-sky-400 hover:underline">{selectedCamera.sourceUrl}</a>
-                                    </div>
-                                </div>
-                            </div>
-                        </main>
-                    ) : (
-                        <main className="grid grid-cols-12 gap-6">
-                            <ActivityAlert isDaylight={isDaylight} celestialTimes={celestialTimes} auroraScoreHistory={auroraScoreHistory} />
-
-                            <UnifiedForecastPanel
-                              score={auroraScore}
-                              blurb={auroraBlurb}
-                              lastUpdated={lastUpdated}
-                              locationBlurb={locationBlurb}
-                              getGaugeStyle={getGaugeStyle}
-                              getScoreColorKey={getForecastScoreColorKey}
-                              getAuroraEmoji={getAuroraEmoji}
-                              gaugeColors={GAUGE_COLORS}
-                              onOpenModal={() => openModal('unified-forecast')}
-                              substormForecast={substormForecast}
-                            />
-
-                            <ActivitySummaryDisplay summary={activitySummary} />
-
-                            <ForecastTrendChart
-                                auroraScoreHistory={auroraScoreHistory}
-                                dailyCelestialHistory={dailyCelestialHistory}
-                                owmDailyForecast={owmDailyForecast}
-                                onOpenModal={() => openModal('forecast')}
-                            />
-
-                            <AuroraSightings isDaylight={isDaylight} refreshSignal={refreshSignal} />
-
-                            <ForecastChartPanel title="Interplanetary Magnetic Field" currentValue={`Bt: ${gaugeData.bt.value} / Bz: ${gaugeData.bz.value} <span class='text-base'>nT</span>`} emoji={gaugeData.bz.emoji} onOpenModal={() => openModal('bz')}>
-                                <MagneticFieldChart data={allMagneticData} />
-                            </ForecastChartPanel>
-
-                            <ForecastChartPanel title="Hemispheric Power" currentValue={`${gaugeData.power.value} <span class='text-base'>GW</span>`} emoji={gaugeData.power.emoji} onOpenModal={() => openModal('power')}>
-                                <HemisphericPowerChart data={hemisphericPowerHistory.map(d => ({ x: d.timestamp, y: d.hemisphericPower }))} />
-                            </ForecastChartPanel>
-
-                            <ForecastChartPanel title="Solar Wind Speed" currentValue={`${gaugeData.speed.value} <span class='text-base'>km/s</span>`} emoji={gaugeData.speed.emoji} onOpenModal={() => openModal('speed')}>
-                                <SolarWindSpeedChart data={allSpeedData} />
-                            </ForecastChartPanel>
-
-                            <ForecastChartPanel title="Solar Wind Density" currentValue={`${gaugeData.density.value} <span class='text-base'>p/cm³</span>`} emoji={gaugeData.density.emoji} onOpenModal={() => openModal('density')}>
-                                <SolarWindDensityChart data={allDensityData} />
-                            </ForecastChartPanel>
-
-                            <ForecastChartPanel title="Moon Illumination & Arc" currentValue={gaugeData.moon.value} emoji={gaugeData.moon.emoji} onOpenModal={() => openModal('moon')}>
-                                <MoonArcChart dailyCelestialHistory={dailyCelestialHistory} owmDailyForecast={owmDailyForecast} />
-                            </ForecastChartPanel>
-
-                            <div className="col-span-12 card bg-neutral-950/80 p-4 flex flex-col">
-                                <h3 className="text-xl font-semibold text-center text-white mb-4">Live Cloud Cover</h3>
-                                <div className="relative w-full" style={{paddingBottom: "56.25%"}}><iframe title="Windy.com Cloud Map" className="absolute top-0 left-0 w-full h-full rounded-lg" src="https://embed.windy.com/embed.html?type=map&location=coordinates&metricRain=mm&metricTemp=°C&zoom=5&overlay=clouds&product=ecmwf&level=surface&lat=-44.757&lon=169.054" frameBorder="0"></iframe></div>
-                            </div>
-
-                            <div className="col-span-12 card bg-neutral-950/80 p-4 flex flex-col">
-                                <div className="flex justify-center items-center mb-4">
-                                    <h3 className="text-xl font-semibold text-center text-white">Live Cameras</h3>
-                                    <button onClick={() => openModal('live-cameras')} className="ml-2 p-1 rounded-full text-neutral-400 hover:bg-neutral-700">?</button>
-                                </div>
-                                <div className="flex justify-center gap-2 my-2 flex-wrap">
-                                    {CAMERAS.map((camera) => (
-                                        <button key={camera.name} onClick={() => setSelectedCamera(camera)} className={`px-3 py-1 text-xs rounded transition-colors ${selectedCamera.name === camera.name ? 'bg-sky-600 text-white' : 'bg-neutral-700 hover:bg-neutral-600'}`}>
-                                            {camera.name}
-                                        </button>
-                                    ))}
-                                </div>
-                                <div className="mt-4">
-                                    <div className="relative w-full bg-black rounded-lg" style={{ paddingBottom: "56.25%" }}>
-                                        {selectedCamera.type === 'iframe' ? (
-                                            <iframe title={`Live View from ${selectedCamera.name}`} className="absolute top-0 left-0 w-full h-full rounded-lg" src={selectedCamera.url} key={selectedCamera.name} />
-                                        ) : (
-                                            <img src={cameraImageSrc} alt={`Live View from ${selectedCamera.name}`} className="absolute top-0 left-0 w-full h-full rounded-lg object-contain" key={cameraImageSrc} onError={(e) => { e.currentTarget.src = '/placeholder.png'; e.currentTarget.alt = `Could not load camera from ${selectedCamera.name}.`; }} />
-                                        )}
-                                    </div>
-                                    <div className="text-center text-xs text-neutral-500 mt-2">
-                                        Source: <a href={`http://${selectedCamera.sourceUrl}`} target="_blank" rel="noopener noreferrer" className="text-sky-400 hover:underline">{selectedCamera.sourceUrl}</a>
-                                    </div>
-                                </div>
-                            </div>
-
-                            <ForecastChartPanel
-                                title="Substorm Activity"
-                                currentValue={
-                                    substormForecast.status === 'ONSET'
-                                        ? `ONSET DETECTED`
-                                        : substormForecast.status.replace('_', ' ')
-                                }
-                                emoji="⚡"
-                                onOpenModal={() => openModal(activeMagnetometer === 'goes' ? 'substorm' : 'nz-mag')}
-                            >
-                               <div className="flex justify-center items-center gap-4 mb-2">
-                                    <button
-                                        onClick={() => setActiveMagnetometer('nz')}
-                                        className={`px-4 py-1 text-sm rounded transition-colors ${activeMagnetometer === 'nz' ? 'bg-green-600 text-white' : 'bg-neutral-700 hover:bg-neutral-600'}`}
-                                    >
-                                        Ground Confirmation (NZ)
-                                    </button>
-                                    <button
-                                        onClick={() => setActiveMagnetometer('goes')}
-                                        className={`px-4 py-1 text-sm rounded transition-colors ${activeMagnetometer === 'goes' ? 'bg-sky-600 text-white' : 'bg-neutral-700 hover:bg-neutral-600'}`}
-                                    >
-                                        Satellite Forecast (GOES)
-                                    </button>
-                               </div>
-
-                               <div className="min-h-[350px]">
-                                    {activeMagnetometer === 'goes' ? (
-                                        <div className="h-full">
-                                            <SubstormChart
-                                                goes18Data={goes18Data}
-                                                goes19Data={goes19Data}
-                                                annotations={getMagnetometerAnnotations()}
-                                                loadingMessage={loadingMagnetometer}
-                                            />
-                                        </div>
-                                    ) : (
-                                        <div className={`flex flex-col md:flex-row gap-4 h-full transition-all duration-300 rounded-lg ${substormForecast.status === 'ONSET' ? 'border-2 border-red-500/80 shadow-[0_0_15px_rgba(239,68,68,0.6)] p-2' : 'border-2 border-transparent p-2'}`}>
-                                            <div className="w-full md:w-2/3 h-full">
-                                                <NzMagnetometerChart
-                                                    data={nzMagData}
-                                                    events={nzMagSubstormEvents}
-                                                    selectedEvent={selectedNzMagEvent}
-                                                    loadingMessage={loadingNzMag}
-                                                />
-                                            </div>
-                                            <div className="w-full md:w-1/3 h-full flex flex-col mt-4 md:mt-0 bg-neutral-900/50 p-3 rounded-lg">
-                                                <h4 className="text-sm font-semibold text-neutral-300 mb-2 text-center flex-shrink-0">Past 24h Events</h4>
-                                                <div className="flex-grow overflow-y-auto styled-scrollbar pr-2 min-h-[100px]">
-                                                    {nzMagSubstormEvents.length > 0 ? (
-                                                        nzMagSubstormEvents.slice().reverse().map((event, index) => (
-                                                            <div
-                                                                key={index}
-                                                                onClick={() => setSelectedNzMagEvent(event)}
-                                                                className={`p-2 rounded-md text-xs cursor-pointer transition-colors mb-2 ${selectedNzMagEvent?.start === event.start ? 'bg-sky-700/50' : 'bg-neutral-800/70 hover:bg-neutral-700/70'}`}
-                                                            >
-                                                                <p><strong>Time:</strong> {new Date(event.start).toLocaleTimeString([], {hour: '2-digit', minute:'2-digit'})} - {new Date(event.end).toLocaleTimeString([], {hour: '2-digit', minute:'2-digit'})}</p>
-                                                                <p><strong>Max Delta:</strong> {event.maxDelta.toFixed(1)} nT/min</p>
-                                                            </div>
-                                                        ))
-                                                    ) : (
-                                                        <p className="text-xs text-neutral-500 italic text-center pt-4">No significant local events detected in the past 24 hours.</p>
-                                                    )}
-                                                </div>
-                                            </div>
-                                       </div>
-                                   )}
-                               </div>
-                            </ForecastChartPanel>
-
-                            <div className="col-span-12 grid grid-cols-1 lg:grid-cols-2 gap-6">
-                                <TipsSection />
-                                <CameraSettingsSection settings={cameraSettings} />
-                            </div>
-
-                            <div className="col-span-12 card bg-neutral-950/80 p-4 flex flex-col">
-                                <div className="flex justify-center items-center"><h2 className="text-xl font-semibold text-center text-white">ACE EPAM (Last 3 Days)</h2><button onClick={() => openModal('epam')} className="ml-2 p-1 rounded-full text-neutral-400 hover:bg-neutral-700">?</button></div>
-                                 <div onClick={() => setViewerMedia && epamImageUrl !== '/placeholder.png' && setViewerMedia({ url: epamImageUrl, type: 'image' })} className="flex-grow relative mt-2 cursor-pointer min-h-[300px]"><img src={epamImageUrl} alt="ACE EPAM Data" className="w-full h-full object-contain" /></div>
-                            </div>
-
-                            <div className="col-span-12">
-                                <button
-                                    onClick={handleDownloadForecastImage}
-                                    className="w-full flex items-center justify-center gap-3 px-4 py-3 bg-neutral-900/80 border border-neutral-700/60 rounded-lg text-neutral-300 hover:bg-neutral-800 transition-colors font-semibold"
-                                >
-                                    <DownloadIcon className="w-6 h-6" />
-                                    <span>Download The Aurora Forecast For The Next Two Hours!</span>
-                                </button>
-                            </div>
-                        </main>
-                    )}
-
-                    <footer className="page-footer mt-10 pt-8 border-t border-neutral-700 text-center text-neutral-400 text-sm">
-                        <h3 className="text-lg font-semibold text-neutral-200 mb-4">About This Dashboard</h3>
-                        <p className="max-w-3xl mx-auto leading-relaxed">This dashboard provides a 2-hour aurora forecast for the whole of New Zealand and specifically for the West Coast of New Zealand. The proprietary "Spot The Aurora Forecast" combines live solar wind data with local factors like astronomical darkness and lunar phase to generate a more nuanced prediction than global models.</p>
-                        <p className="max-w-3xl mx-auto leading-relaxed mt-4"><strong>Disclaimer:</strong> The aurora is a natural and unpredictable phenomenon. This forecast is an indication of potential activity, not a guarantee of a visible display. Conditions can change rapidly.</p>
-                        <div className="mt-6">
-                            <button onClick={() => setIsFaqOpen(true)} className="flex items-center gap-2 mx-auto px-4 py-2 bg-neutral-800/80 border border-neutral-700/60 rounded-lg text-neutral-300 hover:bg-neutral-700/90 transition-colors">
-                                <GuideIcon className="w-5 h-5" />
-                                <span>Frequently Asked Questions</span>
-                            </button>
-                        </div>
-                        <div className="mt-8 text-xs text-neutral-500"><p>Data provided by <a href="https://www.swpc.noaa.gov/" target="_blank" rel="noopener noreferrer" className="text-sky-400 hover:underline">NOAA SWPC</a> & <a href="https://api.nasa.gov/" target="_blank" rel="noopener noreferrer" className="text-sky-400 hover:underline">NASA</a> | Weather & Cloud data by <a href="https://www.windy.com" target="_blank" rel="noopener noreferrer" className="text-sky-400 hover:underline">Windy.com</a></p><p className="mt-2">Forecast Algorithm, Visualization, and Development by TNR Protography</p></div>
-                    </footer>
-                 </div>
-            </div>
-
-            {modalState && <InfoModal isOpen={modalState.isOpen} onClose={closeModal} title={modalState.title} content={modalState.content} />}
-            <InfoModal isOpen={isFaqOpen} onClose={() => setIsFaqOpen(false)} title="Frequently Asked Questions" content={faqContent} />
-        </div>
-    );
-};
-
-export default ForecastDashboard;
+//--- START OF FILE src/components/ForecastDashboard.tsx ---
+
+import React, { useState, useEffect, useMemo, useCallback, useRef } from 'react';
+import LoadingSpinner from './icons/LoadingSpinner';
+import AuroraSightings from './AuroraSightings';
+import GuideIcon from './icons/GuideIcon';
+import { useForecastData, NzMagEvent } from '../hooks/useForecastData';
+import { UnifiedForecastPanel } from './UnifiedForecastPanel';
+import ForecastChartPanel from './ForecastChartPanel';
+
+import {
+    TipsSection,
+    CameraSettingsSection,
+    InfoModal,
+    ActivityAlert
+} from './ForecastComponents';
+
+import {
+    SimpleTrendChart,
+    ForecastTrendChart,
+    SolarWindSpeedChart,
+    SolarWindDensityChart,
+    MagneticFieldChart,
+    HemisphericPowerChart,
+    SubstormChart,
+    MoonArcChart,
+    NzMagnetometerChart,
+} from './ForecastCharts';
+import { SubstormActivity, SubstormForecast, ActivitySummary, InterplanetaryShock } from '../types';
+import CaretIcon from './icons/CaretIcon';
+
+const DownloadIcon: React.FC<{ className?: string }> = ({ className }) => (
+    <svg xmlns="http://www.w3.org/2000/svg" className={className} fill="none" viewBox="0 0 24 24" stroke="currentColor" strokeWidth={1.5}>
+        <path strokeLinecap="round" strokeLinejoin="round" d="M3 16.5v2.25A2.25 2.25 0 005.25 21h13.5A2.25 2.25 0 0021 18.75V16.5M16.5 12L12 16.5m0 0L7.5 12m4.5 4.5V3" />
+    </svg>
+);
+
+// --- Type Definitions ---
+interface ForecastDashboardProps {
+  setViewerMedia?: (media: { url: string, type: 'image' | 'video' } | null) => void;
+  setCurrentAuroraScore: (score: number | null) => void;
+  setSubstormActivityStatus: (status: SubstormActivity | null) => void;
+  setIpsAlertData: (data: { shock: InterplanetaryShock; solarWind: { speed: string; bt: string; bz: string; } } | null) => void;
+  navigationTarget: { page: string; elementId: string; expandId?: string; } | null;
+  onInitialLoad?: () => void;
+  viewMode: 'simple' | 'advanced';
+  onViewModeChange: (mode: 'simple' | 'advanced') => void;
+}
+
+interface Camera {
+  name: string;
+  url: string;
+  type: 'image' | 'iframe';
+  sourceUrl: string;
+}
+
+// --- Constants ---
+const ACE_EPAM_URL = 'https://services.swpc.noaa.gov/images/ace-epam-24-hour.gif';
+
+const CAMERAS: Camera[] = [
+  { name: 'Oban', url: 'https://weathercam.southloop.net.nz/Oban/ObanOldA001.jpg', type: 'image', sourceUrl: 'weathercam.southloop.net.nz' },
+  { name: 'Queenstown', url: 'https://queenstown.roundshot.com/#/', type: 'iframe', sourceUrl: 'queenstown.roundshot.com' },
+  { name: 'Twizel', url: 'https://www.trafficnz.info/camera/737.jpg', type: 'image', sourceUrl: 'trafficnz.info' },
+  { name: 'Taylors Mistake', url: 'https://metdata.net.nz/lpc/camera/taylorsmistake1/image.php', type: 'image', sourceUrl: 'metdata.net.nz' },
+  { name: 'Opiki', url: 'https://www.horizons.govt.nz/HRC/media/Data/WebCam/Opiki_latest_photo.jpg', type: 'image', sourceUrl: 'horizons.govt.nz' },
+  { name: 'Rangitikei', url: 'https://www.horizons.govt.nz/HRC/media/Data/WebCam/Rangitikeicarpark_latest_photo.jpg', type: 'image', sourceUrl: 'horizons.govt.nz' },
+  { name: 'New Plymouth', url: 'https://www.primo.nz/webcameras/snapshot_twlbuilding_sth.jpg', type: 'image', sourceUrl: 'primo.nz' },
+];
+
+const GAUGE_THRESHOLDS = {
+  speed:   { gray: 250, yellow: 350, orange: 500, red: 650, purple: 800, pink: Infinity, maxExpected: 1000 },
+  density: { gray: 5,   yellow: 10,  orange: 15,  red: 20,  purple: 50,  pink: Infinity, maxExpected: 70 },
+  power:   { gray: 20,  yellow: 40,  orange: 70,  red: 150, purple: 200, pink: Infinity, maxExpected: 250 },
+  bt:      { gray: 5,   yellow: 10,  orange: 15,  red: 20,  purple: 50,  pink: Infinity, maxExpected: 60 },
+  bz:      { gray: -5,  yellow: -10, orange: -15, red: -20, purple: -50, pink: -50, maxNegativeExpected: -60 }
+};
+
+const GAUGE_COLORS = {
+    gray:   { solid: '#808080' }, yellow: { solid: '#FFD700' }, orange: { solid: '#FFA500' },
+    red:    { solid: '#FF4500' }, purple: { solid: '#800080' }, pink:   { solid: '#FF1493' }
+};
+
+const GAUGE_EMOJIS = {
+    gray:   '\u{1F610}', yellow: '\u{1F642}', orange: '\u{1F642}', red:    '\u{1F604}',
+    purple: '\u{1F60D}', pink:   '\u{1F929}', error:  '\u{2753}'
+};
+
+const getForecastScoreColorKey = (score: number) => {
+    if (score >= 80) return 'pink'; if (score >= 50) return 'purple'; if (score >= 40) return 'red';
+    if (score >= 25) return 'orange'; if (score >= 10) return 'yellow';
+    return 'gray';
+};
+
+const getGaugeStyle = (v: number | null, type: keyof typeof GAUGE_THRESHOLDS) => {
+    if (v == null || isNaN(v)) return { color: GAUGE_COLORS.gray.solid, emoji: GAUGE_EMOJIS.error, percentage: 0 };
+    let key: keyof typeof GAUGE_COLORS = 'pink'; let percentage = 0; const thresholds = GAUGE_THRESHOLDS[type];
+    if (type === 'bz') {
+        if (v <= thresholds.pink) key = 'pink'; else if (v <= thresholds.purple) key = 'purple'; else if (v <= thresholds.red) key = 'red'; else if (v <= thresholds.orange) key = 'orange'; else if (v <= thresholds.yellow) key = 'yellow'; else key = 'gray';
+        if (v < 0 && thresholds.maxNegativeExpected) percentage = Math.min(100, Math.max(0, (v / thresholds.maxNegativeExpected) * 100)); else percentage = 0;
+    } else {
+        if (v <= thresholds.gray) key = 'gray'; else if (v <= thresholds.yellow) key = 'yellow'; else if (v <= thresholds.orange) key = 'orange'; else if (v <= thresholds.red) key = 'red'; else if (v <= thresholds.purple) key = 'purple';
+        percentage = Math.min(100, Math.max(0, (v / thresholds.maxExpected) * 100));
+    }
+    return { color: GAUGE_COLORS[key].solid, emoji: GAUGE_EMOJIS[key], percentage };
+};
+
+const getAuroraBlurb = (score: number | null) => {
+    if (score === null) return 'Loading forecast data...';
+    if (score < 10) return 'Little to no auroral activity is expected.';
+    if (score < 25) return 'Minimal auroral activity likely. A faint glow may be detectable by cameras under dark skies.';
+    if (score < 40) return 'Clear auroral activity should be visible in photos. It may be faintly visible to the naked eye in ideal, dark locations.';
+    if (score < 50) return 'A faint auroral glow could be visible to the naked eye, potentially with some color if conditions are very good.';
+    if (score < 80) return 'There is a good chance of seeing auroral color with the naked eye. Look for movement and brightening in the southern sky.';
+    return 'There is a high probability of a significant aurora display, potentially with a wide range of colors and dynamic activity overhead.';
+};
+
+const getAuroraEmoji = (s: number | null) => {
+    if (s === null) return '❓';
+    if (s < 10) return '😞';
+    if (s < 25) return '😐';
+    if (s < 40) return '😊';
+    if (s < 50) return '🙂';
+    if (s < 80) return '😀';
+    return '🤩';
+};
+
+const getSuggestedCameraSettings = (score: number | null, isDaylight: boolean) => {
+    if (isDaylight) {
+        return {
+            overall: "The sun is currently up. It is not possible to photograph the aurora during daylight hours.",
+            phone: { android: { iso: "N/A", shutter: "N/A", aperture: "N/A", focus: "N/A", wb: "N/A" }, apple: { iso: "N/A", shutter: "N/A", aperture: "N/A", focus: "N/A", wb: "N/A" } },
+            dslr: { iso: "N/A", shutter: "N/A", aperture: "N/A", focus: "N/A", wb: "N/A" }
+        };
+    }
+    return {
+         overall: "Minimal activity expected. A DSLR/Mirrorless camera might capture a faint glow, but phones will likely struggle.",
+         phone: { android: { iso: "3200-6400 (Max)", shutter: "15-30s", aperture: "Lowest f-number", focus: "Infinity", wb: "Auto or 3500K-4000K" }, apple: { iso: "Auto (max Night Mode)", shutter: "Longest Night Mode (10-30s)", aperture: "N/A (fixed)", focus: "Infinity", wb: "Auto or 3500K-4000K" } },
+         dslr: { iso: "3200-6400", shutter: "15-25s", aperture: "f/2.8-f/4 (widest)", focus: "Manual to Infinity", wb: "3500K-4500K" }
+     };
+};
+
+const ActivitySummaryDisplay: React.FC<{ summary: ActivitySummary | null }> = ({ summary }) => {
+    if (!summary) {
+        return (
+            <div className="col-span-12 card bg-neutral-950/80 p-6 text-center text-neutral-400 italic">
+                Calculating 24-hour summary...
+            </div>
+        );
+    }
+
+    const formatTime = (ts: number) => new Date(ts).toLocaleTimeString('en-NZ', { hour: '2-digit', minute: '2-digit' });
+
+    return (
+        <div className="col-span-12 card bg-neutral-950/80 p-6 space-y-4">
+            <h2 className="text-2xl font-bold text-white text-center">24-Hour Activity Summary</h2>
+            <div className="grid grid-cols-1 md:grid-cols-2 gap-6">
+                <div className="bg-neutral-900/70 p-4 rounded-lg border border-neutral-700/60 text-center">
+                    <h3 className="text-lg font-semibold text-neutral-200 mb-2">Highest Forecast Score</h3>
+                    <p className="text-5xl font-bold" style={{ color: GAUGE_COLORS[getForecastScoreColorKey(summary.highestScore.finalScore)].solid }}>
+                        {summary.highestScore.finalScore.toFixed(1)}%
+                    </p>
+                    <p className="text-sm text-neutral-400 mt-1">
+                        at {formatTime(summary.highestScore.timestamp)}
+                    </p>
+                </div>
+
+                <div className="bg-neutral-900/70 p-4 rounded-lg border border-neutral-700/60">
+                    <h3 className="text-lg font-semibold text-neutral-200 mb-3 text-center">Substorm Watch Periods</h3>
+                    {summary.substormEvents.length > 0 ? (
+                        <ul className="space-y-2 text-sm">
+                            {summary.substormEvents.map((event, index) => (
+                                <li key={index} className="bg-neutral-800/50 p-2 rounded-md text-center">
+                                    <span className="font-semibold text-neutral-300">
+                                        {formatTime(event.start)} - {formatTime(event.end)}
+                                    </span>
+                                    <span className="text-neutral-400 text-xs block">
+                                        (Duration: {Math.round((event.end - event.start) / 60000)} mins)
+                                    </span>
+                                </li>
+                            ))}
+                        </ul>
+                    ) : (
+                        <p className="text-center text-neutral-400 italic mt-4">No significant substorm watch periods were detected.</p>
+                    )}
+                </div>
+            </div>
+        </div>
+    );
+};
+
+
+const ForecastDashboard: React.FC<ForecastDashboardProps> = ({ setViewerMedia, setCurrentAuroraScore, setSubstormActivityStatus, setIpsAlertData, navigationTarget, onInitialLoad, viewMode, onViewModeChange }) => {
+    const {
+        isLoading, auroraScore, lastUpdated, gaugeData, isDaylight, celestialTimes, auroraScoreHistory, dailyCelestialHistory,
+        owmDailyForecast, locationBlurb, fetchAllData, allSpeedData, allDensityData, allMagneticData, hemisphericPowerHistory,
+        goes18Data, goes19Data, loadingMagnetometer, nzMagData, loadingNzMag, substormForecast, activitySummary, nzMagSubstormEvents, interplanetaryShockData
+    } = useForecastData(setCurrentAuroraScore, setSubstormActivityStatus);
+    
+    const [modalState, setModalState] = useState<{ isOpen: boolean; title: string; content: string | React.ReactNode } | null>(null);
+    const [isFaqOpen, setIsFaqOpen] = useState(false);
+    const [epamImageUrl, setEpamImageUrl] = useState<string>('/placeholder.png');
+    const [selectedCamera, setSelectedCamera] = useState<Camera>(CAMERAS.find(c => c.name === 'Queenstown')!);
+    const [cameraImageSrc, setCameraImageSrc] = useState<string>('');
+    const [selectedNzMagEvent, setSelectedNzMagEvent] = useState<NzMagEvent | null>(null);
+    const [activeMagnetometer, setActiveMagnetometer] = useState<'goes' | 'nz'>('nz');
+    const initialLoadCalled = useRef(false);
+
+    useEffect(() => {
+        if (!isLoading && onInitialLoad && !initialLoadCalled.current) {
+            onInitialLoad();
+            initialLoadCalled.current = true;
+        }
+    }, [isLoading, onInitialLoad]);
+
+    useEffect(() => {
+      fetchAllData(true, getGaugeStyle);
+      const interval = setInterval(() => fetchAllData(false, getGaugeStyle), 30 * 1000);
+      return () => clearInterval(interval);
+    // eslint-disable-next-line react-hooks/exhaustive-deps
+    }, []);
+
+    useEffect(() => {
+        const latestShock = interplanetaryShockData?.[0];
+        if (latestShock && (Date.now() - new Date(latestShock.eventTime).getTime()) < 3 * 3600 * 1000) {
+            setIpsAlertData({
+                shock: latestShock,
+                solarWind: {
+                    speed: gaugeData.speed.value,
+                    bt: gaugeData.bt.value,
+                    bz: gaugeData.bz.value,
+                }
+            });
+        } else {
+            setIpsAlertData(null);
+        }
+    }, [interplanetaryShockData, gaugeData, setIpsAlertData]);
+
+    useEffect(() => {
+        setEpamImageUrl(`${ACE_EPAM_URL}?_=${Date.now()}`);
+        if (selectedCamera.type === 'image') {
+            setCameraImageSrc(`${selectedCamera.url}?_=${Date.now()}`);
+        }
+    }, [lastUpdated, selectedCamera]);
+
+    const handleDownloadForecastImage = useCallback(async () => {
+        const canvas = document.createElement('canvas');
+        const width = 900;
+        const height = 1200; // 3:4 aspect ratio
+        canvas.width = width;
+        canvas.height = height;
+        const ctx = canvas.getContext('2d');
+        if (!ctx) return;
+
+        const bgImage = new Image();
+        bgImage.crossOrigin = 'anonymous';
+        const logoImage = new Image();
+        logoImage.crossOrigin = 'anonymous';
+
+        const bgPromise = new Promise(resolve => { bgImage.onload = resolve; bgImage.src = '/background-aurora.jpg'; });
+        const logoPromise = new Promise(resolve => { logoImage.onload = resolve; logoImage.src = '/icons/android-chrome-192x192.png'; });
+        
+        await Promise.all([bgPromise, logoPromise]);
+
+        ctx.drawImage(bgImage, 0, 0, width, height);
+        ctx.fillStyle = 'rgba(10, 10, 10, 0.7)';
+        ctx.fillRect(0, 0, width, height);
+
+        let currentY = 40;
+
+        const logoHeight = 100;
+        const logoWidth = 100;
+        ctx.drawImage(logoImage, (width - logoWidth) / 2, currentY, logoWidth, logoHeight);
+        currentY += logoHeight + 40;
+
+        ctx.textAlign = 'center';
+        ctx.fillStyle = GAUGE_COLORS[getForecastScoreColorKey(auroraScore ?? 0)].solid;
+        ctx.font = 'bold 140px -apple-system, BlinkMacSystemFont, "Segoe UI", Roboto, sans-serif';
+        ctx.fillText(`${(auroraScore ?? 0).toFixed(1)}%`, width / 2, currentY + 100);
+        currentY += 100;
+        
+        ctx.fillStyle = '#E5E5E5';
+        ctx.font = '36px -apple-system, BlinkMacSystemFont, "Segoe UI", Roboto, sans-serif';
+        ctx.fillText('Spot The Aurora Forecast Score', width / 2, currentY + 50);
+        currentY += 50;
+
+        currentY += 50;
+        ctx.fillStyle = '#FBBF24';
+        ctx.font = 'bold 42px -apple-system, BlinkMacSystemFont, "Segoe UI", Roboto, sans-serif';
+        ctx.fillText('Substorm Forecast', width / 2, currentY);
+        currentY += 45;
+
+        const getVisibilityTextForImage = (score: number | null): string => {
+            if (score === null) return 'N/A';
+            if (score >= 80) return 'High probability of a significant, dynamic display.';
+            if (score >= 50) return 'Good chance of visible color and movement.';
+            if (score >= 40) return 'Faint naked-eye glow possible.';
+            if (score >= 25) return 'Visible in photos, maybe faint to the naked eye.';
+            if (score >= 10) return 'Minimal activity, likely camera-only.';
+            return 'Little to no auroral activity.';
+        };
+        const visibilityText = getVisibilityTextForImage(auroraScore);
+
+        ctx.fillStyle = '#E5E5E5';
+        ctx.font = '30px -apple-system, BlinkMacSystemFont, "Segoe UI", Roboto, sans-serif';
+        ctx.fillText(`Likelihood: ~${substormForecast.likelihood}%`, width / 2, currentY);
+        currentY += 40;
+        ctx.fillText(`Window: ${substormForecast.windowLabel}`, width / 2, currentY);
+        currentY += 40;
+        ctx.fillText(`Expected Visibility: ${visibilityText}`, width / 2, currentY);
+        
+        currentY += 70;
+        const dividerY = currentY;
+        ctx.strokeStyle = 'rgba(255, 255, 255, 0.2)';
+        ctx.lineWidth = 2;
+        ctx.beginPath();
+        ctx.moveTo(80, dividerY);
+        ctx.lineTo(width - 80, dividerY);
+        ctx.stroke();
+
+        const statBlockHeight = 160;
+        const gapSize = 20;
+        const statsStartY = dividerY + 80; // Increased gap
+        const colWidth = width / 3;
+
+        const drawStat = (col: number, row: number, emoji: string, value: string, label: string, color: string) => {
+            const x = colWidth / 2 + colWidth * col;
+            const y = statsStartY + (statBlockHeight + gapSize) * row;
+            ctx.font = '54px -apple-system, BlinkMacSystemFont, "Segoe UI", Roboto, sans-serif';
+            ctx.fillText(emoji, x, y);
+            ctx.fillStyle = color;
+            ctx.font = 'bold 54px -apple-system, BlinkMacSystemFont, "Segoe UI", Roboto, sans-serif';
+            ctx.fillText(value, x, y + 65);
+            ctx.fillStyle = '#A3A3A3';
+            ctx.font = '28px -apple-system, BlinkMacSystemFont, "Segoe UI", Roboto, sans-serif';
+            ctx.fillText(label, x, y + 105);
+        };
+        
+        const bzValue = parseFloat(gaugeData.bz.value);
+        const speedValue = parseFloat(gaugeData.speed.value);
+        const densityValue = parseFloat(gaugeData.density.value);
+        const btValue = parseFloat(gaugeData.bt.value);
+        const powerValue = parseFloat(gaugeData.power.value);
+        const moonValue = gaugeData.moon.percentage;
+
+        drawStat(0, 0, getGaugeStyle(bzValue, 'bz').emoji, gaugeData.bz.value, 'Bz (nT)', getGaugeStyle(bzValue, 'bz').color);
+        drawStat(1, 0, getGaugeStyle(speedValue, 'speed').emoji, gaugeData.speed.value, 'Speed (km/s)', getGaugeStyle(speedValue, 'speed').color);
+        drawStat(2, 0, getGaugeStyle(densityValue, 'density').emoji, gaugeData.density.value, 'Density (p/cm³)', getGaugeStyle(densityValue, 'density').color);
+        
+        drawStat(0, 1, getGaugeStyle(btValue, 'bt').emoji, gaugeData.bt.value, 'Bt (nT)', getGaugeStyle(btValue, 'bt').color);
+        drawStat(1, 1, getGaugeStyle(powerValue, 'power').emoji, gaugeData.power.value, 'Power (GW)', getGaugeStyle(powerValue, 'power').color);
+        
+        const moonX = colWidth / 2 + colWidth * 2;
+        const moonY = statsStartY + (statBlockHeight + gapSize) * 1;
+        ctx.font = '54px -apple-system, BlinkMacSystemFont, "Segoe UI", Roboto, sans-serif';
+        ctx.fillText(gaugeData.moon.emoji, moonX, moonY);
+        ctx.fillStyle = GAUGE_COLORS.gray.solid;
+        ctx.font = 'bold 54px -apple-system, BlinkMacSystemFont, "Segoe UI", Roboto, sans-serif';
+        ctx.fillText(`${moonValue.toFixed(0)}%`, moonX, moonY + 65);
+        ctx.fillStyle = '#A3A3A3';
+        ctx.font = '28px -apple-system, BlinkMacSystemFont, "Segoe UI", Roboto, sans-serif';
+        ctx.fillText('Moon Illum.', moonX, moonY + 105);
+        
+        const moonRiseSetText = celestialTimes.moon?.rise && celestialTimes.moon?.set 
+            ? `Rise: ${new Date(celestialTimes.moon.rise).toLocaleTimeString('en-NZ', {hour: '2-digit', minute:'2-digit'})} | Set: ${new Date(celestialTimes.moon.set).toLocaleTimeString('en-NZ', {hour: '2-digit', minute:'2-digit'})}`
+            : 'Rise/Set N/A';
+        ctx.font = '22px -apple-system, BlinkMacSystemFont, "Segoe UI", Roboto, sans-serif';
+        ctx.fillText(moonRiseSetText, moonX, moonY + 140);
+
+        const footerY = height - 30;
+        const disclaimerY = footerY - 80;
+
+        ctx.fillStyle = 'rgba(255, 255, 255, 0.6)';
+        ctx.font = 'italic 26px -apple-system, BlinkMacSystemFont, "Segoe UI", Roboto, sans-serif';
+        ctx.fillText("This is a forecast for potential activity over the next two hours.", width / 2, disclaimerY);
+
+        ctx.fillStyle = 'rgba(255, 255, 255, 0.7)';
+        ctx.font = '28px -apple-system, BlinkMacSystemFont, "Segoe UI", Roboto, sans-serif';
+        const now = new Date();
+        const timeString = now.toLocaleString('en-NZ', { timeZone: 'Pacific/Auckland', dateStyle: 'medium', timeStyle: 'long' });
+        ctx.fillText(timeString, width / 2, footerY - 40);
+        ctx.font = 'bold 32px -apple-system, BlinkMacSystemFont, "Segoe UI", Roboto, sans-serif';
+        ctx.fillText('SpotTheAurora.co.nz', width / 2, footerY);
+
+        const link = document.createElement('a');
+        link.download = `spottheaurora-forecast-${now.toISOString()}.png`;
+        link.href = canvas.toDataURL('image/png');
+        link.click();
+
+    }, [auroraScore, substormForecast, gaugeData, celestialTimes]);
+
+    const tooltipContent = useMemo(() => ({
+        'unified-forecast': `<strong>Spot The Aurora Forecast</strong><br>This panel blends the overall aurora chance with a short-term substorm outlook.<br><br>
+            <strong>Spot The Aurora Score</strong><br>This percentage is calculated from live space-weather data. Higher numbers mean better odds of seeing the aurora from New Zealand.<br><ul class='space-y-2 mt-2'>
+                <li><strong>Under 10%:</strong> Very little activity expected.</li>
+                <li><strong>10% - 25%:</strong> Mostly camera-only chances.</li>
+                <li><strong>25% - 40%:</strong> Usually visible in photos; faint to the eye.</li>
+                <li><strong>40% - 80%:</strong> Good chance of visible glow and colour.</li>
+                <li><strong>80%+:</strong> Strong, dynamic displays likely.</li>
+            </ul><br>
+            <strong>Substorm Forecast</strong><br>Shows the likelihood and timing of a short, bright burst. Check the status, action note, and time window for the next likely eruption.`,
+        'power': `<strong>Total power into the aurora.</strong><br>This sums up how much energy is flowing into Earth's atmosphere. Rising power usually means brighter, wider auroras are possible.`,
+        'speed': `<strong>Solar wind speed.</strong><br>How fast the solar wind is moving. Faster wind delivers more energy and can make aurora curtains move quickly.`,
+        'density': `<strong>Solar wind density.</strong><br>How many particles are in the solar wind. Higher density can make the aurora brighter because more particles hit our atmosphere at once.`,
+        'bt': `<strong>IMF strength (Bt).</strong><br>The total strength of the interplanetary magnetic field carried by the solar wind. Strong Bt means more energy is available, especially when Bz turns south.`,
+        'bz': `<strong>IMF direction (Bz).</strong><br>The north/south direction of that field. Negative (south) Bz opens Earth's magnetic shield so energy can flow in. The more negative, the better for aurora.`,
+        'epam': `<strong>ACE EPAM alert.</strong><br>Counts fast particles ahead of a solar shock. A sharp spike often means a CME shockwave is minutes to hours away.`,
+        'moon': `<strong>Moon light and path.</strong><br>Shows how bright the moon is and when it rises or sets. A dim or below-horizon moon keeps the sky dark for easier aurora viewing.`,
+        'ips': `<strong>Interplanetary shocks.</strong><br>Records recent solar wind shock arrivals at satellites. A fresh shock can rapidly change speed, density, and Bz and often kick off strong aurora.`,
+        'live-cameras': `<strong>Live cameras.</strong><br>Quick reality check from around New Zealand. Use them to see cloud cover and spot early aurora glows before you head out.`,
+        'substorm': '<strong>GOES magnetometer.</strong><br>The Hp line shows how the magnetic field near Earth is stretching and snapping back. A sudden jump is a classic substorm signature and often lines up with bright aurora.',
+        'nz-mag': '<strong>NZ magnetometer.</strong><br>Local ground data from West Melton. Rapid spikes mean the magnetic field above New Zealand is being disturbed right now—a strong confirmation that aurora is overhead.'
+    }), []);
+    
+    const openModal = useCallback((id: string) => {
+        const contentData = tooltipContent[id as keyof typeof tooltipContent];
+        if (contentData) {
+            let title = '';
+            if (id === 'unified-forecast') title = 'About The Spot the Aurora Forecast';
+            else if (id === 'ips') title = 'About Interplanetary Shocks';
+            else if (id === 'live-cameras') title = 'About Live Cameras';
+            else if (id === 'substorm') title = 'About GOES Magnetometer (Substorm Watch)';
+            else if (id === 'nz-mag') title = 'About the NZ Magnetometer';
+            else title = (id.charAt(0).toUpperCase() + id.slice(1)).replace(/([A-Z])/g, ' $1').trim();
+            setModalState({ isOpen: true, title: title, content: contentData });
+        }
+    }, [tooltipContent]);
+    const closeModal = useCallback(() => setModalState(null), []);
+
+    const cameraSettings = useMemo(() => getSuggestedCameraSettings(auroraScore, isDaylight), [auroraScore, isDaylight]);
+    const auroraBlurb = useMemo(() => getAuroraBlurb(auroraScore), [auroraScore]);
+    
+    const getMagnetometerAnnotations = useCallback(() => {
+        return {};
+    }, []);
+
+    const latestMaxDelta = useMemo(() => {
+        if (!nzMagSubstormEvents || nzMagSubstormEvents.length === 0) return null;
+        return nzMagSubstormEvents[nzMagSubstormEvents.length - 1].maxDelta;
+    }, [nzMagSubstormEvents]);
+
+    const simpleViewStatus = useMemo(() => {
+        const score = auroraScore ?? 0;
+        if (score >= 80) return { text: 'Huge Aurora Visible', emoji: '🤩' };
+        if (score >= 50) return { text: 'Eye Visibility Possible', emoji: '👁️' };
+        if (score >= 35) return { text: 'Phone Visibility Possible', emoji: '📱' };
+        if (score >= 20) return { text: 'Camera Visibility Possible', emoji: '📷' };
+        if (score >= 10) return { text: 'Minimal Activity', emoji: '😐' };
+        return { text: 'No Aurora Expected', emoji: '😞' };
+    }, [auroraScore]);
+
+    const actionOneLiner = useMemo(() => {
+        const score = auroraScore ?? 0;
+
+        if (isDaylight) return "It's daytime. Check back after sunset for the nighttime forecast.";
+        
+        if (substormForecast.status === 'ONSET') {
+            if (score < 20) return "An eruption is underway, but needs more power. Currently not worth heading out for.";
+            if (score < 30) return "An eruption has started and is heading in the right direction, but needs a little more power.";
+            if (score < 50) return "An eruption is underway! Cameras should start to pick up good activity. Find a dark spot.";
+            return "GO NOW! An aurora eruption is detected with good power. Look south immediately!";
+        }
+
+        if (substormForecast.status === 'IMMINENT_30') return "GET READY! An eruption is highly likely within 30 minutes. Head to your spot.";
+        
+        if (score >= 50) return "CONDITIONS ARE GOOD. A visible aurora is possible. Find a dark spot and be patient.";
+        if (score >= 35) return "WORTH A LOOK. A modern phone might capture an aurora. Find a very dark location.";
+        if (score >= 20) return "CAMERA ONLY. A DSLR/Mirrorless with a long exposure may pick up a faint glow.";
+        
+        return "STAY INDOORS. Conditions are very quiet, an aurora is unlikely tonight.";
+    }, [auroraScore, substormForecast.status, isDaylight]);
+
+    if (isLoading) {
+        return <div className="w-full h-full flex justify-center items-center bg-neutral-900"><LoadingSpinner /></div>;
+    }
+
+    const faqContent = `<div class="space-y-4"><div><h4 class="font-bold text-neutral-200">Why don't you use the Kp-index?</h4><p>The Kp-index is a fantastic tool for measuring global geomagnetic activity, but it's not real-time. It is an "average" calculated every 3 hours, so it often describes what *has already happened*. For a live forecast, we need data that's updated every minute. Relying on the Kp-index would be like reading yesterday's weather report to decide if you need an umbrella right now.</p></div><div><h4 class="font-bold text-neutral-200">What data SHOULD I look at then?</h4><p>The most critical live data points for aurora nowcasting are:</p><ul class="list-disc list-inside pl-2 mt-1"><li><strong>IMF Bz:</strong> The "gatekeeper". A strong negative (southward) value opens the door for the aurora.</li><li><strong>Solar Wind Speed:</strong> The "power". Faster speeds lead to more energetic and dynamic displays.</li><li><strong>Solar Wind Density:</strong> The "thickness". Higher density can result in a brighter, more widespread aurora.</li></ul></div><div><h4 class="font-bold text-neutral-200">The forecast is high but I can't see anything. Why?</h4><p>This can happen for several reasons! The most common are:</p><ul class="list-disc list-inside pl-2 mt-1"><li><strong>Clouds:</strong> The number one enemy of aurora spotting. Use the cloud map on this dashboard to check for clear skies.</li><li><strong>Light Pollution:</strong> You must be far away from town and urban area lights.</li><li><strong>The Moon:</strong> A bright moon can wash out all but the most intense auroras.</li><li><strong>Eye Adaptation:</strong> It takes at least 15-20 minutes in total darkness for your eyes to become sensitive enough to see faint glows.</li><li><strong>Patience:</strong> Auroral activity happens in waves (substorms). A quiet period can be followed by an intense outburst. Don't give up after just a few minutes.</li></ul></div><div><h4 class="font-bold text-neutral-200">Where does your data from?</h4><p>All our live solar wind and magnetic field data comes directly from NASA and NOAA, sourced from satellites positioned 1.5 million km from Earth, like the DSCOVR and ACE spacecraft. This dashboard fetches new data every minute. The "Spot The Aurora Forecast" score is then calculated using a proprietary algorithm that combines this live data with local factors for the West Coast of NZ, but is still applicable for the entire New Zealand with some modification.</p></div></div>`;
+
+    return (
+        <div className="w-full h-full bg-neutral-900 text-neutral-300 relative" style={{ backgroundImage: `url('/background-aurora.jpg')`, backgroundSize: 'cover', backgroundPosition: 'center', backgroundAttachment: 'fixed' }}>
+            <div className="absolute inset-0 bg-black/50 z-0"></div>
+            <div className="w-full h-full overflow-y-auto p-5 relative z-10 styled-scrollbar">
+                 <div className="container mx-auto">
+                    <header className="text-center mb-4">
+                        <a href="https://www.tnrprotography.co.nz" target="_blank" rel="noopener noreferrer"><img src="https://www.tnrprotography.co.nz/uploads/1/3/6/6/136682089/white-tnr-protography-w_orig.png" alt="TNR Protography Logo" className="mx-auto w-full max-w-[250px] mb-4"/></a>
+                        <h1 className="text-3xl font-bold text-neutral-100">Spot The Aurora - New Zealand Aurora Forecast</h1>
+                    </header>
+                     <div className="flex justify-center items-center gap-4 mb-6">
+                        <button onClick={() => onViewModeChange('simple')} className={`px-4 py-2 rounded-lg text-sm font-semibold transition-all ${viewMode === 'simple' ? 'bg-sky-500/30 border border-sky-400 text-white' : 'bg-neutral-800/80 border border-neutral-700/60 text-neutral-300 hover:bg-neutral-700'}`}>
+                            Simple View
+                        </button>
+                        <button onClick={() => onViewModeChange('advanced')} className={`px-4 py-2 rounded-lg text-sm font-semibold transition-all ${viewMode === 'advanced' ? 'bg-purple-500/30 border border-purple-400 text-white' : 'bg-neutral-800/80 border border-neutral-700/60 text-neutral-300 hover:bg-neutral-700'}`}>
+                            Advanced View
+                        </button>
+                    </div>
+
+                    {viewMode === 'simple' ? (
+                        <main className="grid grid-cols-12 gap-6">
+                            <div className="col-span-12 card bg-neutral-950/80 p-6 text-center">
+                                <div className="text-7xl font-extrabold" style={{color: GAUGE_COLORS[getForecastScoreColorKey(auroraScore ?? 0)].solid}}>
+                                    {(auroraScore ?? 0).toFixed(1)}%
+                                </div>
+                                <div className="text-2xl mt-2 font-semibold">
+                                    {simpleViewStatus.emoji} {simpleViewStatus.text}
+                                </div>
+                                
+                                {auroraScore !== null && auroraScore >= 10 && (
+                                    <div className="mt-6">
+                                        <div className="text-sm font-semibold text-neutral-300 mb-1">Confidence</div>
+                                        <div className="w-full bg-neutral-700 rounded-full h-2.5 max-w-sm mx-auto">
+                                            <div className="bg-sky-500 h-2.5 rounded-full" style={{width: `${substormForecast.likelihood}%`}}></div>
+                                        </div>
+                                        <div className="text-xs text-neutral-400 mt-1">{substormForecast.likelihood}% chance of substorm activity</div>
+                                    </div>
+                                )}
+
+                                <div className="mt-6 bg-neutral-900/70 p-4 rounded-lg border border-neutral-700/60 max-w-lg mx-auto">
+                                    <p className="text-lg font-semibold text-amber-300">{actionOneLiner}</p>
+                                </div>
+                            </div>
+                            
+                            <AuroraSightings isDaylight={isDaylight} refreshSignal={refreshSignal} />
+
+                            <ActivitySummaryDisplay summary={activitySummary} />
+
+                            <SimpleTrendChart auroraScoreHistory={auroraScoreHistory} />
+
+                            <div className="col-span-12 card bg-neutral-950/80 p-4 flex flex-col">
+                                <h3 className="text-xl font-semibold text-center text-white mb-4">Live Cloud Cover</h3>
+                                <div className="relative w-full" style={{paddingBottom: "56.25%"}}><iframe title="Windy.com Cloud Map" className="absolute top-0 left-0 w-full h-full rounded-lg" src="https://embed.windy.com/embed.html?type=map&location=coordinates&metricRain=mm&metricTemp=°C&zoom=5&overlay=clouds&product=ecmwf&level=surface&lat=-44.757&lon=169.054" frameBorder="0"></iframe></div>
+                            </div>
+
+                            <div className="col-span-12 card bg-neutral-950/80 p-4 flex flex-col">
+                                <div className="flex justify-center items-center mb-4">
+                                    <h3 className="text-xl font-semibold text-center text-white">Live Cameras</h3>
+                                </div>
+                                <div className="flex justify-center gap-2 my-2 flex-wrap">
+                                    {CAMERAS.map((camera) => (
+                                        <button key={camera.name} onClick={() => setSelectedCamera(camera)} className={`px-3 py-1 text-xs rounded transition-colors ${selectedCamera.name === camera.name ? 'bg-sky-600 text-white' : 'bg-neutral-700 hover:bg-neutral-600'}`}>
+                                            {camera.name}
+                                        </button>
+                                    ))}
+                                </div>
+                                <div className="mt-4">
+                                    <div className="relative w-full bg-black rounded-lg" style={{ paddingBottom: "56.25%" }}>
+                                        {selectedCamera.type === 'iframe' ? (
+                                            <iframe title={`Live View from ${selectedCamera.name}`} className="absolute top-0 left-0 w-full h-full rounded-lg" src={selectedCamera.url} key={selectedCamera.name} />
+                                        ) : (
+                                            <img src={cameraImageSrc} alt={`Live View from ${selectedCamera.name}`} className="absolute top-0 left-0 w-full h-full rounded-lg object-contain" key={cameraImageSrc} onError={(e) => { e.currentTarget.src = '/placeholder.png'; e.currentTarget.alt = `Could not load camera from ${selectedCamera.name}.`; }} />
+                                        )}
+                                    </div>
+                                    <div className="text-center text-xs text-neutral-500 mt-2">
+                                        Source: <a href={`http://${selectedCamera.sourceUrl}`} target="_blank" rel="noopener noreferrer" className="text-sky-400 hover:underline">{selectedCamera.sourceUrl}</a>
+                                    </div>
+                                </div>
+                            </div>
+                        </main>
+                    ) : (
+                        <main className="grid grid-cols-12 gap-6">
+                            <ActivityAlert isDaylight={isDaylight} celestialTimes={celestialTimes} auroraScoreHistory={auroraScoreHistory} />
+
+                            <UnifiedForecastPanel
+                              score={auroraScore}
+                              blurb={auroraBlurb}
+                              lastUpdated={lastUpdated}
+                              locationBlurb={locationBlurb}
+                              getGaugeStyle={getGaugeStyle}
+                              getScoreColorKey={getForecastScoreColorKey}
+                              getAuroraEmoji={getAuroraEmoji}
+                              gaugeColors={GAUGE_COLORS}
+                              onOpenModal={() => openModal('unified-forecast')}
+                              substormForecast={substormForecast}
+                            />
+
+                            <ActivitySummaryDisplay summary={activitySummary} />
+
+                            <ForecastTrendChart
+                                auroraScoreHistory={auroraScoreHistory}
+                                dailyCelestialHistory={dailyCelestialHistory}
+                                owmDailyForecast={owmDailyForecast}
+                                onOpenModal={() => openModal('forecast')}
+                            />
+
+                            <AuroraSightings isDaylight={isDaylight} refreshSignal={refreshSignal} />
+
+                            <ForecastChartPanel title="Interplanetary Magnetic Field" currentValue={`Bt: ${gaugeData.bt.value} / Bz: ${gaugeData.bz.value} <span class='text-base'>nT</span>`} emoji={gaugeData.bz.emoji} onOpenModal={() => openModal('bz')}>
+                                <MagneticFieldChart data={allMagneticData} />
+                            </ForecastChartPanel>
+
+                            <ForecastChartPanel title="Hemispheric Power" currentValue={`${gaugeData.power.value} <span class='text-base'>GW</span>`} emoji={gaugeData.power.emoji} onOpenModal={() => openModal('power')}>
+                                <HemisphericPowerChart data={hemisphericPowerHistory.map(d => ({ x: d.timestamp, y: d.hemisphericPower }))} />
+                            </ForecastChartPanel>
+
+                            <ForecastChartPanel title="Solar Wind Speed" currentValue={`${gaugeData.speed.value} <span class='text-base'>km/s</span>`} emoji={gaugeData.speed.emoji} onOpenModal={() => openModal('speed')}>
+                                <SolarWindSpeedChart data={allSpeedData} />
+                            </ForecastChartPanel>
+
+                            <ForecastChartPanel title="Solar Wind Density" currentValue={`${gaugeData.density.value} <span class='text-base'>p/cm³</span>`} emoji={gaugeData.density.emoji} onOpenModal={() => openModal('density')}>
+                                <SolarWindDensityChart data={allDensityData} />
+                            </ForecastChartPanel>
+
+                            <ForecastChartPanel title="Moon Illumination & Arc" currentValue={gaugeData.moon.value} emoji={gaugeData.moon.emoji} onOpenModal={() => openModal('moon')}>
+                                <MoonArcChart dailyCelestialHistory={dailyCelestialHistory} owmDailyForecast={owmDailyForecast} />
+                            </ForecastChartPanel>
+
+                            <div className="col-span-12 card bg-neutral-950/80 p-4 flex flex-col">
+                                <h3 className="text-xl font-semibold text-center text-white mb-4">Live Cloud Cover</h3>
+                                <div className="relative w-full" style={{paddingBottom: "56.25%"}}><iframe title="Windy.com Cloud Map" className="absolute top-0 left-0 w-full h-full rounded-lg" src="https://embed.windy.com/embed.html?type=map&location=coordinates&metricRain=mm&metricTemp=°C&zoom=5&overlay=clouds&product=ecmwf&level=surface&lat=-44.757&lon=169.054" frameBorder="0"></iframe></div>
+                            </div>
+
+                            <div className="col-span-12 card bg-neutral-950/80 p-4 flex flex-col">
+                                <div className="flex justify-center items-center mb-4">
+                                    <h3 className="text-xl font-semibold text-center text-white">Live Cameras</h3>
+                                    <button onClick={() => openModal('live-cameras')} className="ml-2 p-1 rounded-full text-neutral-400 hover:bg-neutral-700">?</button>
+                                </div>
+                                <div className="flex justify-center gap-2 my-2 flex-wrap">
+                                    {CAMERAS.map((camera) => (
+                                        <button key={camera.name} onClick={() => setSelectedCamera(camera)} className={`px-3 py-1 text-xs rounded transition-colors ${selectedCamera.name === camera.name ? 'bg-sky-600 text-white' : 'bg-neutral-700 hover:bg-neutral-600'}`}>
+                                            {camera.name}
+                                        </button>
+                                    ))}
+                                </div>
+                                <div className="mt-4">
+                                    <div className="relative w-full bg-black rounded-lg" style={{ paddingBottom: "56.25%" }}>
+                                        {selectedCamera.type === 'iframe' ? (
+                                            <iframe title={`Live View from ${selectedCamera.name}`} className="absolute top-0 left-0 w-full h-full rounded-lg" src={selectedCamera.url} key={selectedCamera.name} />
+                                        ) : (
+                                            <img src={cameraImageSrc} alt={`Live View from ${selectedCamera.name}`} className="absolute top-0 left-0 w-full h-full rounded-lg object-contain" key={cameraImageSrc} onError={(e) => { e.currentTarget.src = '/placeholder.png'; e.currentTarget.alt = `Could not load camera from ${selectedCamera.name}.`; }} />
+                                        )}
+                                    </div>
+                                    <div className="text-center text-xs text-neutral-500 mt-2">
+                                        Source: <a href={`http://${selectedCamera.sourceUrl}`} target="_blank" rel="noopener noreferrer" className="text-sky-400 hover:underline">{selectedCamera.sourceUrl}</a>
+                                    </div>
+                                </div>
+                            </div>
+
+                            <ForecastChartPanel
+                                title="Substorm Activity"
+                                currentValue={
+                                    substormForecast.status === 'ONSET'
+                                        ? `ONSET DETECTED`
+                                        : substormForecast.status.replace('_', ' ')
+                                }
+                                emoji="⚡"
+                                onOpenModal={() => openModal(activeMagnetometer === 'goes' ? 'substorm' : 'nz-mag')}
+                            >
+                               <div className="flex justify-center items-center gap-4 mb-2">
+                                    <button
+                                        onClick={() => setActiveMagnetometer('nz')}
+                                        className={`px-4 py-1 text-sm rounded transition-colors ${activeMagnetometer === 'nz' ? 'bg-green-600 text-white' : 'bg-neutral-700 hover:bg-neutral-600'}`}
+                                    >
+                                        Ground Confirmation (NZ)
+                                    </button>
+                                    <button
+                                        onClick={() => setActiveMagnetometer('goes')}
+                                        className={`px-4 py-1 text-sm rounded transition-colors ${activeMagnetometer === 'goes' ? 'bg-sky-600 text-white' : 'bg-neutral-700 hover:bg-neutral-600'}`}
+                                    >
+                                        Satellite Forecast (GOES)
+                                    </button>
+                               </div>
+
+                               <div className="min-h-[350px]">
+                                    {activeMagnetometer === 'goes' ? (
+                                        <div className="h-full">
+                                            <SubstormChart
+                                                goes18Data={goes18Data}
+                                                goes19Data={goes19Data}
+                                                annotations={getMagnetometerAnnotations()}
+                                                loadingMessage={loadingMagnetometer}
+                                            />
+                                        </div>
+                                    ) : (
+                                        <div className={`flex flex-col md:flex-row gap-4 h-full transition-all duration-300 rounded-lg ${substormForecast.status === 'ONSET' ? 'border-2 border-red-500/80 shadow-[0_0_15px_rgba(239,68,68,0.6)] p-2' : 'border-2 border-transparent p-2'}`}>
+                                            <div className="w-full md:w-2/3 h-full">
+                                                <NzMagnetometerChart
+                                                    data={nzMagData}
+                                                    events={nzMagSubstormEvents}
+                                                    selectedEvent={selectedNzMagEvent}
+                                                    loadingMessage={loadingNzMag}
+                                                />
+                                            </div>
+                                            <div className="w-full md:w-1/3 h-full flex flex-col mt-4 md:mt-0 bg-neutral-900/50 p-3 rounded-lg">
+                                                <h4 className="text-sm font-semibold text-neutral-300 mb-2 text-center flex-shrink-0">Past 24h Events</h4>
+                                                <div className="flex-grow overflow-y-auto styled-scrollbar pr-2 min-h-[100px]">
+                                                    {nzMagSubstormEvents.length > 0 ? (
+                                                        nzMagSubstormEvents.slice().reverse().map((event, index) => (
+                                                            <div
+                                                                key={index}
+                                                                onClick={() => setSelectedNzMagEvent(event)}
+                                                                className={`p-2 rounded-md text-xs cursor-pointer transition-colors mb-2 ${selectedNzMagEvent?.start === event.start ? 'bg-sky-700/50' : 'bg-neutral-800/70 hover:bg-neutral-700/70'}`}
+                                                            >
+                                                                <p><strong>Time:</strong> {new Date(event.start).toLocaleTimeString([], {hour: '2-digit', minute:'2-digit'})} - {new Date(event.end).toLocaleTimeString([], {hour: '2-digit', minute:'2-digit'})}</p>
+                                                                <p><strong>Max Delta:</strong> {event.maxDelta.toFixed(1)} nT/min</p>
+                                                            </div>
+                                                        ))
+                                                    ) : (
+                                                        <p className="text-xs text-neutral-500 italic text-center pt-4">No significant local events detected in the past 24 hours.</p>
+                                                    )}
+                                                </div>
+                                            </div>
+                                       </div>
+                                   )}
+                               </div>
+                            </ForecastChartPanel>
+
+                            <div className="col-span-12 grid grid-cols-1 lg:grid-cols-2 gap-6">
+                                <TipsSection />
+                                <CameraSettingsSection settings={cameraSettings} />
+                            </div>
+
+                            <div className="col-span-12 card bg-neutral-950/80 p-4 flex flex-col">
+                                <div className="flex justify-center items-center"><h2 className="text-xl font-semibold text-center text-white">ACE EPAM (Last 3 Days)</h2><button onClick={() => openModal('epam')} className="ml-2 p-1 rounded-full text-neutral-400 hover:bg-neutral-700">?</button></div>
+                                 <div onClick={() => setViewerMedia && epamImageUrl !== '/placeholder.png' && setViewerMedia({ url: epamImageUrl, type: 'image' })} className="flex-grow relative mt-2 cursor-pointer min-h-[300px]"><img src={epamImageUrl} alt="ACE EPAM Data" className="w-full h-full object-contain" /></div>
+                            </div>
+
+                            <div className="col-span-12">
+                                <button
+                                    onClick={handleDownloadForecastImage}
+                                    className="w-full flex items-center justify-center gap-3 px-4 py-3 bg-neutral-900/80 border border-neutral-700/60 rounded-lg text-neutral-300 hover:bg-neutral-800 transition-colors font-semibold"
+                                >
+                                    <DownloadIcon className="w-6 h-6" />
+                                    <span>Download The Aurora Forecast For The Next Two Hours!</span>
+                                </button>
+                            </div>
+                        </main>
+                    )}
+
+                    <footer className="page-footer mt-10 pt-8 border-t border-neutral-700 text-center text-neutral-400 text-sm">
+                        <h3 className="text-lg font-semibold text-neutral-200 mb-4">About This Dashboard</h3>
+                        <p className="max-w-3xl mx-auto leading-relaxed">This dashboard provides a 2-hour aurora forecast for the whole of New Zealand and specifically for the West Coast of New Zealand. The proprietary "Spot The Aurora Forecast" combines live solar wind data with local factors like astronomical darkness and lunar phase to generate a more nuanced prediction than global models.</p>
+                        <p className="max-w-3xl mx-auto leading-relaxed mt-4"><strong>Disclaimer:</strong> The aurora is a natural and unpredictable phenomenon. This forecast is an indication of potential activity, not a guarantee of a visible display. Conditions can change rapidly.</p>
+                        <div className="mt-6">
+                            <button onClick={() => setIsFaqOpen(true)} className="flex items-center gap-2 mx-auto px-4 py-2 bg-neutral-800/80 border border-neutral-700/60 rounded-lg text-neutral-300 hover:bg-neutral-700/90 transition-colors">
+                                <GuideIcon className="w-5 h-5" />
+                                <span>Frequently Asked Questions</span>
+                            </button>
+                        </div>
+                        <div className="mt-8 text-xs text-neutral-500"><p>Data provided by <a href="https://www.swpc.noaa.gov/" target="_blank" rel="noopener noreferrer" className="text-sky-400 hover:underline">NOAA SWPC</a> & <a href="https://api.nasa.gov/" target="_blank" rel="noopener noreferrer" className="text-sky-400 hover:underline">NASA</a> | Weather & Cloud data by <a href="https://www.windy.com" target="_blank" rel="noopener noreferrer" className="text-sky-400 hover:underline">Windy.com</a></p><p className="mt-2">Forecast Algorithm, Visualization, and Development by TNR Protography</p></div>
+                    </footer>
+                 </div>
+            </div>
+
+            {modalState && <InfoModal isOpen={modalState.isOpen} onClose={closeModal} title={modalState.title} content={modalState.content} />}
+            <InfoModal isOpen={isFaqOpen} onClose={() => setIsFaqOpen(false)} title="Frequently Asked Questions" content={faqContent} />
+        </div>
+    );
+};
+
+export default ForecastDashboard;
 //--- END OF FILE src/components/ForecastDashboard.tsx ---